# -*- coding: utf-8 -*-
'''
    :codeauthor: :email:`Pedro Algarvio (pedro@algarvio.me)`


    tests.integration.states.pip
    ~~~~~~~~~~~~~~~~~~~~~~~~~~~~
'''

# Import python libs
from __future__ import absolute_import, print_function, unicode_literals
import errno
import os
import glob
import shutil
import sys

try:
    import pwd
    HAS_PWD = True
except ImportError:
    HAS_PWD = False

# Import Salt Testing libs
from tests.support.mixins import SaltReturnAssertsMixin
from tests.support.unit import skipIf
from tests.support.runtests import RUNTIME_VARS
from tests.support.helpers import (
    destructiveTest,
    requires_system_grains,
    with_system_user,
    skip_if_not_root,
    with_tempdir
)
# Import salt libs
<<<<<<< HEAD
import salt.utils.files
import salt.utils.path
import salt.utils.versions
=======
from tests.support.case import ModuleCase
import salt.utils
import salt.utils.win_dacl
import salt.utils.win_functions
>>>>>>> 611ca1fc
from salt.modules.virtualenv_mod import KNOWN_BINARY_NAMES
from salt.exceptions import CommandExecutionError
from tests.support.case import ModuleCase

# Import 3rd-party libs
from salt.ext import six


class VirtualEnv(object):
    def __init__(self, test, venv_dir):
        self.venv_dir = venv_dir
        self.test = test

    def __enter__(self):
        ret = self.test.run_function('virtualenv.create', [self.venv_dir])
        self.test.assertEqual(ret['retcode'], 0)

    def __exit__(self, exc_type, exc_value, traceback):
        if os.path.isdir(self.venv_dir):
            shutil.rmtree(self.venv_dir, ignore_errors=True)


@skipIf(salt.utils.path.which_bin(KNOWN_BINARY_NAMES) is None, 'virtualenv not installed')
class PipStateTest(ModuleCase, SaltReturnAssertsMixin):

    @skip_if_not_root
    def test_pip_installed_removed(self):
        '''
        Tests installed and removed states
        '''
        name = 'pudb'
        if name in self.run_function('pip.list'):
            self.skipTest('{0} is already installed, uninstall to run this test'.format(name))
        ret = self.run_state('pip.installed', name=name)
        self.assertSaltTrueReturn(ret)
        ret = self.run_state('pip.removed', name=name)
        self.assertSaltTrueReturn(ret)

    def test_pip_installed_removed_venv(self):
        venv_dir = os.path.join(
            RUNTIME_VARS.TMP, 'pip_installed_removed'
        )
        with VirtualEnv(self, venv_dir):
            name = 'pudb'
            ret = self.run_state('pip.installed', name=name, bin_env=venv_dir)
            self.assertSaltTrueReturn(ret)
            ret = self.run_state('pip.removed', name=name, bin_env=venv_dir)
            self.assertSaltTrueReturn(ret)

    def test_pip_installed_errors(self):
        venv_dir = os.path.join(
            RUNTIME_VARS.TMP, 'pip-installed-errors'
        )
        orig_shell = os.environ.get('SHELL')
        try:
            # Since we don't have the virtualenv created, pip.installed will
            # throw an error.
            # Example error strings:
            #  * "Error installing 'pep8': /tmp/pip-installed-errors: not found"
            #  * "Error installing 'pep8': /bin/sh: 1: /tmp/pip-installed-errors: not found"
            #  * "Error installing 'pep8': /bin/bash: /tmp/pip-installed-errors: No such file or directory"
            os.environ['SHELL'] = '/bin/sh'
            ret = self.run_function('state.sls', mods='pip-installed-errors')
            self.assertSaltFalseReturn(ret)
            self.assertSaltCommentRegexpMatches(
                ret,
                'Error installing \'pep8\':'
            )

            # We now create the missing virtualenv
            ret = self.run_function('virtualenv.create', [venv_dir])
            self.assertEqual(ret['retcode'], 0)

            # The state should not have any issues running now
            ret = self.run_function('state.sls', mods='pip-installed-errors')
            self.assertSaltTrueReturn(ret)
        finally:
            if orig_shell is None:
                # Didn't exist before, don't leave it there. This should never
                # happen, but if it does, we don't want this test to affect
                # others elsewhere in the suite.
                os.environ.pop('SHELL')
            else:
                os.environ['SHELL'] = orig_shell
            if os.path.isdir(venv_dir):
                shutil.rmtree(venv_dir, ignore_errors=True)

    @skipIf(six.PY3, 'Issue is specific to carbon module, which is PY2-only')
    @skipIf(salt.utils.is_windows(), "Carbon does not install in Windows")
    @requires_system_grains
    def test_pip_installed_weird_install(self, grains=None):
        # First, check to see if this is running on CentOS 5 or MacOS.
        # If so, skip this test.
        if grains['os'] in ('CentOS',) and grains['osrelease_info'][0] in (5,):
            self.skipTest('This test does not run reliably on CentOS 5')
        if grains['os'] in ('MacOS',):
            self.skipTest('This test does not run reliably on MacOS')

        ographite = '/opt/graphite'
        if os.path.isdir(ographite):
            self.skipTest(
                'You already have \'{0}\'. This test would overwrite this '
                'directory'.format(ographite)
            )
        try:
            os.makedirs(ographite)
        except OSError as err:
            if err.errno == errno.EACCES:
                # Permission denied
                self.skipTest(
                    'You don\'t have the required permissions to run this test'
                )
        finally:
            if os.path.isdir(ographite):
                shutil.rmtree(ographite, ignore_errors=True)

        venv_dir = os.path.join(RUNTIME_VARS.TMP, 'pip-installed-weird-install')
        try:
            # We may be able to remove this, I had to add it because the custom
            # modules from the test suite weren't available in the jinja
            # context when running the call to state.sls that comes after.
            self.run_function('saltutil.sync_modules')
            # Since we don't have the virtualenv created, pip.installed will
            # throw an error.
            ret = self.run_function(
                'state.sls', mods='pip-installed-weird-install'
            )
            self.assertSaltTrueReturn(ret)

            # We cannot use assertInSaltComment here because we need to skip
            # some of the state return parts
            for key in six.iterkeys(ret):
                self.assertTrue(ret[key]['result'])
                if ret[key]['name'] != 'carbon < 1.1':
                    continue
                self.assertEqual(
                    ret[key]['comment'],
                    'There was no error installing package \'carbon < 1.1\' '
                    'although it does not show when calling \'pip.freeze\'.'
                )
                break
            else:
                raise Exception('Expected state did not run')
        finally:
            if os.path.isdir(ographite):
                shutil.rmtree(ographite, ignore_errors=True)

    def test_issue_2028_pip_installed_state(self):
        ret = self.run_function('state.sls', mods='issue-2028-pip-installed')

        venv_dir = os.path.join(
            RUNTIME_VARS.TMP, 'issue-2028-pip-installed'
        )

        pep8_bin = os.path.join(venv_dir, 'bin', 'pep8')
        if salt.utils.is_windows():
            pep8_bin = os.path.join(venv_dir, 'Scripts', 'pep8.exe')

        try:
            self.assertSaltTrueReturn(ret)
            self.assertTrue(
                os.path.isfile(pep8_bin)
            )
        finally:
            if os.path.isdir(venv_dir):
                shutil.rmtree(venv_dir, ignore_errors=True)

    def test_issue_2087_missing_pip(self):
        venv_dir = os.path.join(
            RUNTIME_VARS.TMP, 'issue-2087-missing-pip'
        )

        try:
            # Let's create the testing virtualenv
            ret = self.run_function('virtualenv.create', [venv_dir])
            self.assertEqual(ret['retcode'], 0)

            # Let's remove the pip binary
            pip_bin = os.path.join(venv_dir, 'bin', 'pip')
            py_dir = 'python{0}.{1}'.format(*sys.version_info[:2])
            site_dir = os.path.join(venv_dir, 'lib', py_dir, 'site-packages')
            if salt.utils.is_windows():
                pip_bin = os.path.join(venv_dir, 'Scripts', 'pip.exe')
                site_dir = os.path.join(venv_dir, 'lib', 'site-packages')
            if not os.path.isfile(pip_bin):
                self.skipTest(
                    'Failed to find the pip binary to the test virtualenv'
                )
            os.remove(pip_bin)

            # Also remove the pip dir from site-packages
            # This is needed now that we're using python -m pip instead of the
            # pip binary directly. python -m pip will still work even if the
            # pip binary is missing
            shutil.rmtree(os.path.join(site_dir, 'pip'))

            # Let's run the state which should fail because pip is missing
            ret = self.run_function('state.sls', mods='issue-2087-missing-pip')
            self.assertSaltFalseReturn(ret)
            self.assertInSaltComment(
                'Error installing \'pep8\': Could not find a `pip` binary',
                ret
            )
        finally:
            if os.path.isdir(venv_dir):
                shutil.rmtree(venv_dir, ignore_errors=True)

    def test_issue_5940_multiple_pip_mirrors(self):
        '''
        Test multiple pip mirrors.  This test only works with pip < 7.0.0
        '''
        ret = self.run_function(
            'state.sls', mods='issue-5940-multiple-pip-mirrors'
        )

        venv_dir = os.path.join(
            RUNTIME_VARS.TMP, '5940-multiple-pip-mirrors'
        )

        try:
            self.assertSaltTrueReturn(ret)
            self.assertTrue(
                os.path.isfile(os.path.join(venv_dir, 'bin', 'pep8'))
            )
        except (AssertionError, CommandExecutionError):
            pip_version = self.run_function('pip.version', [venv_dir])
            if salt.utils.versions.compare(ver1=pip_version, oper='>=', ver2='7.0.0'):
                self.skipTest('the --mirrors arg has been deprecated and removed in pip==7.0.0')
        finally:
            if os.path.isdir(venv_dir):
                shutil.rmtree(venv_dir, ignore_errors=True)

    @destructiveTest
    @skip_if_not_root
    @with_system_user('issue-6912', on_existing='delete', delete=True,
                      password='PassWord1!')
    @with_tempdir()
    def test_issue_6912_wrong_owner(self, temp_dir, username):
        # Setup virtual environment directory to be used throughout the test
        venv_dir = os.path.join(temp_dir, '6912-wrong-owner')

        # The virtual environment needs to be in a location that is accessible
        # by both the user running the test and the runas user
        if salt.utils.is_windows():
            salt.utils.win_dacl.set_permissions(temp_dir, username, 'full_control')
        else:
            uid = self.run_function('file.user_to_uid', [username])
            os.chown(temp_dir, uid, -1)

        # Create the virtual environment
        venv_create = self.run_function(
            'virtualenv.create', [venv_dir], user=username,
            password='PassWord1!')
        if venv_create['retcode'] > 0:
            self.skipTest('Failed to create testcase virtual environment: {0}'
                          ''.format(venv_create))

<<<<<<< HEAD
        finally:
            if os.path.isdir(venv_dir):
                shutil.rmtree(venv_dir)

        # Using a requirements file
        venv_create = self.run_function(
            'virtualenv.create', [venv_dir], user=username
        )
        if venv_create['retcode'] > 0:
            self.skipTest(
                'Failed to create testcase virtual environment: {0}'.format(
                    ret
                )
            )
        req_filename = os.path.join(
            RUNTIME_VARS.TMP_STATE_TREE, 'issue-6912-requirements.txt'
        )
        with salt.utils.files.fopen(req_filename, 'wb') as reqf:
            reqf.write(b'pep8\n')
=======
        # pip install passing the package name in `name`
        ret = self.run_state(
            'pip.installed', name='pep8', user=username, bin_env=venv_dir,
            no_cache_dir=True, password='PassWord1!')
        self.assertSaltTrueReturn(ret)
>>>>>>> 611ca1fc

        if HAS_PWD:
            uid = pwd.getpwnam(username).pw_uid
        for globmatch in (os.path.join(venv_dir, '**', 'pep8*'),
                          os.path.join(venv_dir, '*', '**', 'pep8*'),
                          os.path.join(venv_dir, '*', '*', '**', 'pep8*')):
            for path in glob.glob(globmatch):
                if HAS_PWD:
                    self.assertEqual(uid, os.stat(path).st_uid)
                elif salt.utils.is_windows():
                    self.assertEqual(
                        salt.utils.win_dacl.get_owner(path), username)

    @destructiveTest
    @skip_if_not_root
    @with_system_user('issue-6912', on_existing='delete', delete=True,
                      password='PassWord1!')
    @with_tempdir()
    def test_issue_6912_wrong_owner_requirements_file(self, temp_dir, username):
        # Setup virtual environment directory to be used throughout the test
        venv_dir = os.path.join(temp_dir, '6912-wrong-owner')

        # The virtual environment needs to be in a location that is accessible
        # by both the user running the test and the runas user
        if salt.utils.is_windows():
            salt.utils.win_dacl.set_permissions(temp_dir, username, 'full_control')
        else:
            uid = self.run_function('file.user_to_uid', [username])
            os.chown(temp_dir, uid, -1)

        # Create the virtual environment again as it should have been removed
        venv_create = self.run_function(
            'virtualenv.create', [venv_dir], user=username,
            password='PassWord1!')
        if venv_create['retcode'] > 0:
            self.skipTest('failed to create testcase virtual environment: {0}'
                          ''.format(venv_create))

        # pip install using a requirements file
        req_filename = os.path.join(
<<<<<<< HEAD
            RUNTIME_VARS.TMP_STATE_TREE, 'issue-6912-requirements.txt'
        )
        with salt.utils.files.fopen(req_filename, 'wb') as reqf:
            reqf.write(b'pep8\n')
=======
            RUNTIME_VARS.TMP_STATE_TREE, 'issue-6912-requirements.txt')
        with salt.utils.fopen(req_filename, 'wb') as reqf:
            reqf.write(six.b('pep8'))
>>>>>>> 611ca1fc

        ret = self.run_state(
            'pip.installed', name='', user=username, bin_env=venv_dir,
            requirements='salt://issue-6912-requirements.txt',
            no_cache_dir=True, password='PassWord1!')
        self.assertSaltTrueReturn(ret)

        if HAS_PWD:
            uid = pwd.getpwnam(username).pw_uid
        for globmatch in (os.path.join(venv_dir, '**', 'pep8*'),
                          os.path.join(venv_dir, '*', '**', 'pep8*'),
                          os.path.join(venv_dir, '*', '*', '**', 'pep8*')):
            for path in glob.glob(globmatch):
                if HAS_PWD:
                    self.assertEqual(uid, os.stat(path).st_uid)
                elif salt.utils.is_windows():
                    self.assertEqual(
                        salt.utils.win_dacl.get_owner(path), username)

    def test_issue_6833_pip_upgrade_pip(self):
        # Create the testing virtualenv
        venv_dir = os.path.join(
            RUNTIME_VARS.TMP, '6833-pip-upgrade-pip'
        )
        ret = self.run_function('virtualenv.create', [venv_dir])

        try:
            try:
                self.assertEqual(ret['retcode'], 0)
                self.assertIn(
                    'New python executable',
                    ret['stdout']
                )
            except AssertionError:
                import pprint
                pprint.pprint(ret)
                raise

            # Let's install a fixed version pip over whatever pip was
            # previously installed
            ret = self.run_function(
                'pip.install', ['pip==8.0'], upgrade=True,
                bin_env=venv_dir
            )
            try:
                self.assertEqual(ret['retcode'], 0)
                self.assertIn(
                    'Successfully installed pip',
                    ret['stdout']
                )
            except AssertionError:
                import pprint
                pprint.pprint(ret)
                raise

            # Let's make sure we have pip 8.0 installed
            self.assertEqual(
                self.run_function('pip.list', ['pip'], bin_env=venv_dir),
                {'pip': '8.0.0'}
            )

            # Now the actual pip upgrade pip test
            ret = self.run_state(
                'pip.installed', name='pip==8.0.1', upgrade=True,
                bin_env=venv_dir
            )
            try:
                self.assertSaltTrueReturn(ret)
                self.assertSaltStateChangesEqual(
                    ret, {'pip==8.0.1': 'Installed'})
            except AssertionError:
                import pprint
                pprint.pprint(ret)
                raise
        finally:
            if os.path.isdir(venv_dir):
                shutil.rmtree(venv_dir, ignore_errors=True)

    def test_pip_installed_specific_env(self):
        # Create the testing virtualenv
        venv_dir = os.path.join(
            RUNTIME_VARS.TMP, 'pip-installed-specific-env'
        )

        # Let's write a requirements file
        requirements_file = os.path.join(
            RUNTIME_VARS.TMP_PRODENV_STATE_TREE, 'prod-env-requirements.txt'
        )
        with salt.utils.files.fopen(requirements_file, 'wb') as reqf:
            reqf.write(b'pep8\n')

        try:
            self.run_function('virtualenv.create', [venv_dir])

            # The requirements file should not be found the base environment
            ret = self.run_state(
                'pip.installed', name='', bin_env=venv_dir,
                requirements='salt://prod-env-requirements.txt'
            )
            self.assertSaltFalseReturn(ret)
            self.assertInSaltComment(
                "'salt://prod-env-requirements.txt' not found", ret
            )

            # The requirements file must be found in the prod environment
            ret = self.run_state(
                'pip.installed', name='', bin_env=venv_dir, saltenv='prod',
                requirements='salt://prod-env-requirements.txt'
            )
            self.assertSaltTrueReturn(ret)
            self.assertInSaltComment(
                'Successfully processed requirements file '
                'salt://prod-env-requirements.txt', ret
            )

            # We're using the base environment but we're passing the prod
            # environment as an url arg to salt://
            ret = self.run_state(
                'pip.installed', name='', bin_env=venv_dir,
                requirements='salt://prod-env-requirements.txt?saltenv=prod'
            )
            self.assertSaltTrueReturn(ret)
            self.assertInSaltComment(
                'Requirements were already installed.',
                ret
            )
        finally:
            if os.path.isdir(venv_dir):
                shutil.rmtree(venv_dir, ignore_errors=True)
            if os.path.isfile(requirements_file):
                os.unlink(requirements_file)

    def test_22359_pip_installed_unless_does_not_trigger_warnings(self):
        # This test case should be moved to a format_call unit test specific to
        # the state internal keywords
        venv_dir = os.path.join(RUNTIME_VARS.TMP, 'pip-installed-unless')
        venv_create = self.run_function('virtualenv.create', [venv_dir])
        if venv_create['retcode'] > 0:
            self.skipTest(
                'Failed to create testcase virtual environment: {0}'.format(
                    venv_create
                )
            )

        false_cmd = '/bin/false'
        if salt.utils.is_windows():
            false_cmd = 'exit 1 >nul'
        try:
            ret = self.run_state(
                'pip.installed', name='pep8', bin_env=venv_dir, unless=false_cmd
            )
            self.assertSaltTrueReturn(ret)
            self.assertNotIn('warnings', next(six.itervalues(ret)))
        finally:
            if os.path.isdir(venv_dir):
                shutil.rmtree(venv_dir, ignore_errors=True)

    @skipIf(sys.version_info[:2] >= (3, 6), 'Old version of virtualenv too old for python3.6')
    @skipIf(salt.utils.is_windows(), "Carbon does not install in Windows")
    def test_46127_pip_env_vars(self):
        '''
        Test that checks if env_vars passed to pip.installed are also passed
        to pip.freeze while checking for existing installations
        '''
        # This issue is most easily checked while installing carbon
        # Much of the code here comes from the test_weird_install function above
        ographite = '/opt/graphite'
        if os.path.isdir(ographite):
            self.skipTest(
                'You already have \'{0}\'. This test would overwrite this '
                'directory'.format(ographite)
            )
        try:
            os.makedirs(ographite)
        except OSError as err:
            if err.errno == errno.EACCES:
                # Permission denied
                self.skipTest(
                    'You don\'t have the required permissions to run this test'
                )
        finally:
            if os.path.isdir(ographite):
                shutil.rmtree(ographite, ignore_errors=True)

        venv_dir = os.path.join(RUNTIME_VARS.TMP, 'issue-46127-pip-env-vars')
        try:
            # We may be able to remove this, I had to add it because the custom
            # modules from the test suite weren't available in the jinja
            # context when running the call to state.sls that comes after.
            self.run_function('saltutil.sync_modules')
            # Since we don't have the virtualenv created, pip.installed will
            # throw an error.
            ret = self.run_function(
                'state.sls', mods='issue-46127-pip-env-vars'
            )
            self.assertSaltTrueReturn(ret)
            for key in six.iterkeys(ret):
                self.assertTrue(ret[key]['result'])
                if ret[key]['name'] != 'carbon < 1.3':
                    continue
                self.assertEqual(
                    ret[key]['comment'],
                    'All packages were successfully installed'
                )
                break
            else:
                raise Exception('Expected state did not run')
            # Run the state again. Now the already installed message should
            # appear
            ret = self.run_function(
                'state.sls', mods='issue-46127-pip-env-vars'
            )
            self.assertSaltTrueReturn(ret)
            # We cannot use assertInSaltComment here because we need to skip
            # some of the state return parts
            for key in six.iterkeys(ret):
                self.assertTrue(ret[key]['result'])
                # As we are re-running the formula, some states will not be run
                # and "name" may or may not be present, so we use .get() pattern
                if ret[key].get('name', '') != 'carbon < 1.3':
                    continue
                self.assertEqual(
                    ret[key]['comment'],
                    ('Python package carbon < 1.3 was already installed\n'
                     'All specified packages are already installed'))
                break
            else:
                raise Exception('Expected state did not run')
        finally:
            if os.path.isdir(ographite):
                shutil.rmtree(ographite, ignore_errors=True)
            if os.path.isdir(venv_dir):
                shutil.rmtree(venv_dir)<|MERGE_RESOLUTION|>--- conflicted
+++ resolved
@@ -22,9 +22,7 @@
     HAS_PWD = False
 
 # Import Salt Testing libs
-from tests.support.mixins import SaltReturnAssertsMixin
-from tests.support.unit import skipIf
-from tests.support.runtests import RUNTIME_VARS
+from tests.support.case import ModuleCase
 from tests.support.helpers import (
     destructiveTest,
     requires_system_grains,
@@ -32,20 +30,18 @@
     skip_if_not_root,
     with_tempdir
 )
+from tests.support.mixins import SaltReturnAssertsMixin
+from tests.support.runtests import RUNTIME_VARS
+from tests.support.unit import skipIf
+
 # Import salt libs
-<<<<<<< HEAD
 import salt.utils.files
 import salt.utils.path
 import salt.utils.versions
-=======
-from tests.support.case import ModuleCase
-import salt.utils
 import salt.utils.win_dacl
 import salt.utils.win_functions
->>>>>>> 611ca1fc
 from salt.modules.virtualenv_mod import KNOWN_BINARY_NAMES
 from salt.exceptions import CommandExecutionError
-from tests.support.case import ModuleCase
 
 # Import 3rd-party libs
 from salt.ext import six
@@ -300,33 +296,11 @@
             self.skipTest('Failed to create testcase virtual environment: {0}'
                           ''.format(venv_create))
 
-<<<<<<< HEAD
-        finally:
-            if os.path.isdir(venv_dir):
-                shutil.rmtree(venv_dir)
-
-        # Using a requirements file
-        venv_create = self.run_function(
-            'virtualenv.create', [venv_dir], user=username
-        )
-        if venv_create['retcode'] > 0:
-            self.skipTest(
-                'Failed to create testcase virtual environment: {0}'.format(
-                    ret
-                )
-            )
-        req_filename = os.path.join(
-            RUNTIME_VARS.TMP_STATE_TREE, 'issue-6912-requirements.txt'
-        )
-        with salt.utils.files.fopen(req_filename, 'wb') as reqf:
-            reqf.write(b'pep8\n')
-=======
         # pip install passing the package name in `name`
         ret = self.run_state(
             'pip.installed', name='pep8', user=username, bin_env=venv_dir,
             no_cache_dir=True, password='PassWord1!')
         self.assertSaltTrueReturn(ret)
->>>>>>> 611ca1fc
 
         if HAS_PWD:
             uid = pwd.getpwnam(username).pw_uid
@@ -367,16 +341,10 @@
 
         # pip install using a requirements file
         req_filename = os.path.join(
-<<<<<<< HEAD
             RUNTIME_VARS.TMP_STATE_TREE, 'issue-6912-requirements.txt'
         )
         with salt.utils.files.fopen(req_filename, 'wb') as reqf:
             reqf.write(b'pep8\n')
-=======
-            RUNTIME_VARS.TMP_STATE_TREE, 'issue-6912-requirements.txt')
-        with salt.utils.fopen(req_filename, 'wb') as reqf:
-            reqf.write(six.b('pep8'))
->>>>>>> 611ca1fc
 
         ret = self.run_state(
             'pip.installed', name='', user=username, bin_env=venv_dir,
