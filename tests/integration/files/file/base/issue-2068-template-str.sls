required_state: test.succeed_without_changes

<<<<<<< HEAD
pep8-pip:
  pip.installed:
    - name: pep8
    - bin_env: {{ salt['runtests_helpers.get_sys_temp_dir_for_path']('issue-2068-template-str') }}
=======
requiring_state:
  test.succeed_without_changes:
>>>>>>> e4c5d0bf
    - require:
      - test: required_state<|MERGE_RESOLUTION|>--- conflicted
+++ resolved
@@ -1,13 +1,6 @@
 required_state: test.succeed_without_changes
 
-<<<<<<< HEAD
-pep8-pip:
-  pip.installed:
-    - name: pep8
-    - bin_env: {{ salt['runtests_helpers.get_sys_temp_dir_for_path']('issue-2068-template-str') }}
-=======
 requiring_state:
   test.succeed_without_changes:
->>>>>>> e4c5d0bf
     - require:
       - test: required_state