--- conflicted
+++ resolved
@@ -1,10 +1,6 @@
 # -*- coding: utf-8 -*-
 '''
-<<<<<<< HEAD
-:codeauthor: :email:`Erik Johnson <erik@saltstack.com>`
-=======
     :codeauthor: Erik Johnson <erik@saltstack.com>
->>>>>>> a2b58829
 '''
 
 # Import Python libs
