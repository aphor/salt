--- conflicted
+++ resolved
@@ -62,18 +62,12 @@
     '''
     test whether `url` is escaped with `|`
     '''
-<<<<<<< HEAD
-    if salt.utils.platform.is_windows():
-        return False
-
-=======
->>>>>>> 0467a0e3
     scheme = urlparse(url).scheme
     if not scheme:
         return url.startswith('|')
     elif scheme == 'salt':
         path, saltenv = parse(url)
-        if salt.utils.is_windows() and '|' in url:
+        if salt.utils.platform.is_windows() and '|' in url:
             return path.startswith('_')
         else:
             return path.startswith('|')
@@ -108,18 +102,12 @@
     '''
     remove escape character `|` from `url`
     '''
-<<<<<<< HEAD
-    if salt.utils.platform.is_windows():
-        return url
-
-=======
->>>>>>> 0467a0e3
     scheme = urlparse(url).scheme
     if not scheme:
         return url.lstrip('|')
     elif scheme == 'salt':
         path, saltenv = parse(url)
-        if salt.utils.is_windows() and '|' in url:
+        if salt.utils.platform.is_windows() and '|' in url:
             return create(path.lstrip('_'), saltenv)
         else:
             return create(path.lstrip('|'), saltenv)
