# -*- coding: utf-8 -*-
'''
The static grains, these are the core, or built in grains.

When grains are loaded they are not loaded in the same way that modules are
loaded, grain functions are detected and executed, the functions MUST
return a dict which will be applied to the main grains dict. This module
will always be executed first, so that any grains loaded here in the core
module can be overwritten just by returning dict keys with the same value
as those returned here
'''

# Import python libs
from __future__ import absolute_import
import itertools
import os
import json
import socket
import sys
import re
import platform
import logging
import locale
import salt.exceptions

__proxyenabled__ = ['*']
__FQDN__ = None

# Extend the default list of supported distros. This will be used for the
# /etc/DISTRO-release checking that is part of platform.linux_distribution()
from platform import _supported_dists
_supported_dists += ('arch', 'mageia', 'meego', 'vmware', 'bluewhite64',
                     'slamd64', 'ovs', 'system', 'mint', 'oracle')

# Import salt libs
import salt.log
import salt.utils
import salt.utils.network
if salt.utils.is_windows():
    import salt.utils.win_osinfo

# Solve the Chicken and egg problem where grains need to run before any
# of the modules are loaded and are generally available for any usage.
import salt.modules.cmdmod
import salt.modules.smbios

# Import 3rd-party libs
import salt.ext.six as six

__salt__ = {
    'cmd.run': salt.modules.cmdmod._run_quiet,
    'cmd.retcode': salt.modules.cmdmod._retcode_quiet,
    'cmd.run_all': salt.modules.cmdmod._run_all_quiet,
    'smbios.records': salt.modules.smbios.records,
    'smbios.get': salt.modules.smbios.get,
}
log = logging.getLogger(__name__)

HAS_WMI = False
if salt.utils.is_windows():
    # attempt to import the python wmi module
    # the Windows minion uses WMI for some of its grains
    try:
        import wmi  # pylint: disable=import-error
        import salt.utils.winapi
        import win32api
        HAS_WMI = True
    except ImportError:
        log.exception(
            'Unable to import Python wmi module, some core grains '
            'will be missing'
        )

_INTERFACES = {}


def _windows_cpudata():
    '''
    Return some CPU information on Windows minions
    '''
    # Provides:
    #   num_cpus
    #   cpu_model
    grains = {}
    if 'NUMBER_OF_PROCESSORS' in os.environ:
        # Cast to int so that the logic isn't broken when used as a
        # conditional in templating. Also follows _linux_cpudata()
        try:
            grains['num_cpus'] = int(os.environ['NUMBER_OF_PROCESSORS'])
        except ValueError:
            grains['num_cpus'] = 1
    grains['cpu_model'] = platform.processor()
    return grains


def _linux_cpudata():
    '''
    Return some CPU information for Linux minions
    '''
    # Provides:
    #   num_cpus
    #   cpu_model
    #   cpu_flags
    grains = {}
    cpuinfo = '/proc/cpuinfo'
    # Parse over the cpuinfo file
    if os.path.isfile(cpuinfo):
        with salt.utils.fopen(cpuinfo, 'r') as _fp:
            for line in _fp:
                comps = line.split(':')
                if not len(comps) > 1:
                    continue
                key = comps[0].strip()
                val = comps[1].strip()
                if key == 'processor':
                    grains['num_cpus'] = int(val) + 1
                elif key == 'model name':
                    grains['cpu_model'] = val
                elif key == 'flags':
                    grains['cpu_flags'] = val.split()
                elif key == 'Features':
                    grains['cpu_flags'] = val.split()
                # ARM support - /proc/cpuinfo
                #
                # Processor       : ARMv6-compatible processor rev 7 (v6l)
                # BogoMIPS        : 697.95
                # Features        : swp half thumb fastmult vfp edsp java tls
                # CPU implementer : 0x41
                # CPU architecture: 7
                # CPU variant     : 0x0
                # CPU part        : 0xb76
                # CPU revision    : 7
                #
                # Hardware        : BCM2708
                # Revision        : 0002
                # Serial          : 00000000
                elif key == 'Processor':
                    grains['cpu_model'] = val.split('-')[0]
                    grains['num_cpus'] = 1
    if 'num_cpus' not in grains:
        grains['num_cpus'] = 0
    if 'cpu_model' not in grains:
        grains['cpu_model'] = 'Unknown'
    if 'cpu_flags' not in grains:
        grains['cpu_flags'] = []
    return grains


def _linux_gpu_data():
    '''
    num_gpus: int
    gpus:
      - vendor: nvidia|amd|ati|...
        model: string
    '''
    if __opts__.get('enable_lspci', True) is False:
        return {}

    if __opts__.get('enable_gpu_grains', True) is False:
        return {}

    lspci = salt.utils.which('lspci')
    if not lspci:
        log.debug(
            'The `lspci` binary is not available on the system. GPU grains '
            'will not be available.'
        )
        return {}

    # dominant gpu vendors to search for (MUST be lowercase for matching below)
    known_vendors = ['nvidia', 'amd', 'ati', 'intel']
    gpu_classes = ('vga compatible controller', '3d controller')

    devs = []
    try:
        lspci_out = __salt__['cmd.run']('{0} -vmm'.format(lspci))

        cur_dev = {}
        error = False
        # Add a blank element to the lspci_out.splitlines() list,
        # otherwise the last device is not evaluated as a cur_dev and ignored.
        lspci_list = lspci_out.splitlines()
        lspci_list.append('')
        for line in lspci_list:
            # check for record-separating empty lines
            if line == '':
                if cur_dev.get('Class', '').lower() in gpu_classes:
                    devs.append(cur_dev)
                cur_dev = {}
                continue
            if re.match(r'^\w+:\s+.*', line):
                key, val = line.split(':', 1)
                cur_dev[key.strip()] = val.strip()
            else:
                error = True
                log.debug('Unexpected lspci output: \'{0}\''.format(line))

        if error:
            log.warn(
                'Error loading grains, unexpected linux_gpu_data output, '
                'check that you have a valid shell configured and '
                'permissions to run lspci command'
            )
    except OSError:
        pass

    gpus = []
    for gpu in devs:
        vendor_strings = gpu['Vendor'].lower().split()
        # default vendor to 'unknown', overwrite if we match a known one
        vendor = 'unknown'
        for name in known_vendors:
            # search for an 'expected' vendor name in the list of strings
            if name in vendor_strings:
                vendor = name
                break
        gpus.append({'vendor': vendor, 'model': gpu['Device']})

    grains = {}
    grains['num_gpus'] = len(gpus)
    grains['gpus'] = gpus
    return grains


def _netbsd_gpu_data():
    '''
    num_gpus: int
    gpus:
      - vendor: nvidia|amd|ati|...
        model: string
    '''
    known_vendors = ['nvidia', 'amd', 'ati', 'intel', 'cirrus logic', 'vmware']

    gpus = []
    try:
        pcictl_out = __salt__['cmd.run']('pcictl pci0 list')

        for line in pcictl_out.splitlines():
            for vendor in known_vendors:
                vendor_match = re.match(
                    r'[0-9:]+ ({0}) (.+) \(VGA .+\)'.format(vendor),
                    line,
                    re.IGNORECASE
                )
                if vendor_match:
                    gpus.append({'vendor': vendor_match.group(1), 'model': vendor_match.group(2)})
    except OSError:
        pass

    grains = {}
    grains['num_gpus'] = len(gpus)
    grains['gpus'] = gpus
    return grains


def _osx_gpudata():
    '''
    num_gpus: int
    gpus:
      - vendor: nvidia|amd|ati|...
        model: string
    '''

    gpus = []
    try:
        pcictl_out = __salt__['cmd.run']('system_profiler SPDisplaysDataType')

        for line in pcictl_out.splitlines():
            fieldname, _, fieldval = line.partition(': ')
            if fieldname.strip() == "Chipset Model":
                vendor, _, model = fieldval.partition(' ')
                vendor = vendor.lower()
                gpus.append({'vendor': vendor, 'model': model})

    except OSError:
        pass

    grains = {}
    grains['num_gpus'] = len(gpus)
    grains['gpus'] = gpus
    return grains


def _bsd_cpudata(osdata):
    '''
    Return CPU information for BSD-like systems
    '''
    # Provides:
    #   cpuarch
    #   num_cpus
    #   cpu_model
    #   cpu_flags
    sysctl = salt.utils.which('sysctl')
    arch = salt.utils.which('arch')
    cmds = {}

    if sysctl:
        cmds.update({
            'num_cpus': '{0} -n hw.ncpu'.format(sysctl),
            'cpuarch': '{0} -n hw.machine'.format(sysctl),
            'cpu_model': '{0} -n hw.model'.format(sysctl),
        })

    if arch and osdata['kernel'] == 'OpenBSD':
        cmds['cpuarch'] = '{0} -s'.format(arch)

    if osdata['kernel'] == 'Darwin':
        cmds['cpu_model'] = '{0} -n machdep.cpu.brand_string'.format(sysctl)
        cmds['cpu_flags'] = '{0} -n machdep.cpu.features'.format(sysctl)

    grains = dict([(k, __salt__['cmd.run'](v)) for k, v in six.iteritems(cmds)])

    if 'cpu_flags' in grains and isinstance(grains['cpu_flags'], six.string_types):
        grains['cpu_flags'] = grains['cpu_flags'].split(' ')

    if osdata['kernel'] == 'NetBSD':
        grains['cpu_flags'] = []
        for line in __salt__['cmd.run']('cpuctl identify 0').splitlines():
            cpu_match = re.match(r'cpu[0-9]:\ features[0-9]?\ .+<(.+)>', line)
            if cpu_match:
                flag = cpu_match.group(1).split(',')
                grains['cpu_flags'].extend(flag)

    if osdata['kernel'] == 'FreeBSD' and os.path.isfile('/var/run/dmesg.boot'):
        grains['cpu_flags'] = []
        # TODO: at least it needs to be tested for BSD other then FreeBSD
        with salt.utils.fopen('/var/run/dmesg.boot', 'r') as _fp:
            cpu_here = False
            for line in _fp:
                if line.startswith('CPU: '):
                    cpu_here = True  # starts CPU descr
                    continue
                if cpu_here:
                    if not line.startswith(' '):
                        break  # game over
                    if 'Features' in line:
                        start = line.find('<')
                        end = line.find('>')
                        if start > 0 and end > 0:
                            flag = line[start + 1:end].split(',')
                            grains['cpu_flags'].extend(flag)
    try:
        grains['num_cpus'] = int(grains['num_cpus'])
    except ValueError:
        grains['num_cpus'] = 1

    return grains


def _sunos_cpudata():
    '''
    Return the CPU information for Solaris-like systems
    '''
    # Provides:
    #   cpuarch
    #   num_cpus
    #   cpu_model
    #   cpu_flags
    grains = {}
    grains['cpu_flags'] = []

    grains['cpuarch'] = __salt__['cmd.run']('isainfo -k')
    psrinfo = '/usr/sbin/psrinfo 2>/dev/null'
    grains['num_cpus'] = len(__salt__['cmd.run'](psrinfo, python_shell=True).splitlines())
    kstat_info = 'kstat -p cpu_info:0:*:brand'
    for line in __salt__['cmd.run'](kstat_info).splitlines():
        match = re.match(r'(\w+:\d+:\w+\d+:\w+)\s+(.+)', line)
        if match:
            grains['cpu_model'] = match.group(2)
    isainfo = 'isainfo -n -v'
    for line in __salt__['cmd.run'](isainfo).splitlines():
        match = re.match(r'^\s+(.+)', line)
        if match:
            cpu_flags = match.group(1).split()
            grains['cpu_flags'].extend(cpu_flags)

    return grains


def _memdata(osdata):
    '''
    Gather information about the system memory
    '''
    # Provides:
    #   mem_total
    grains = {'mem_total': 0}
    if osdata['kernel'] == 'Linux':
        meminfo = '/proc/meminfo'

        if os.path.isfile(meminfo):
            with salt.utils.fopen(meminfo, 'r') as ifile:
                for line in ifile:
                    comps = line.rstrip('\n').split(':')
                    if not len(comps) > 1:
                        continue
                    if comps[0].strip() == 'MemTotal':
                        grains['mem_total'] = int(comps[1].split()[0]) / 1024
    elif osdata['kernel'] in ('FreeBSD', 'OpenBSD', 'NetBSD', 'Darwin'):
        sysctl = salt.utils.which('sysctl')
        if sysctl:
            if osdata['kernel'] == 'Darwin':
                mem = __salt__['cmd.run']('{0} -n hw.memsize'.format(sysctl))
            else:
                mem = __salt__['cmd.run']('{0} -n hw.physmem'.format(sysctl))
            if osdata['kernel'] == 'NetBSD' and mem.startswith('-'):
                mem = __salt__['cmd.run']('{0} -n hw.physmem64'.format(sysctl))
            grains['mem_total'] = int(mem) / 1024 / 1024
    elif osdata['kernel'] == 'SunOS':
        prtconf = '/usr/sbin/prtconf 2>/dev/null'
        for line in __salt__['cmd.run'](prtconf, python_shell=True).splitlines():
            comps = line.split(' ')
            if comps[0].strip() == 'Memory' and comps[1].strip() == 'size:':
                grains['mem_total'] = int(comps[2].strip())
    elif osdata['kernel'] == 'Windows' and HAS_WMI:
        # get the Total Physical memory as reported by msinfo32
        tot_bytes = win32api.GlobalMemoryStatusEx()['TotalPhys']
        # return memory info in gigabytes
        grains['mem_total'] = int(tot_bytes / (1024 ** 2))
    return grains


def _windows_virtual(osdata):
    '''
    Returns what type of virtual hardware is under the hood, kvm or physical
    '''
    # Provides:
    #   virtual
    #   virtual_subtype
    grains = dict()
    if osdata['kernel'] != 'Windows':
        return grains

    if 'QEMU' in osdata.get('manufacturer', ''):
        # FIXME: Make this detect between kvm or qemu
        grains['virtual'] = 'kvm'
    if 'Bochs' in osdata.get('manufacturer', ''):
        grains['virtual'] = 'kvm'
    # Product Name: (oVirt) www.ovirt.org
    # Red Hat Community virtualization Project based on kvm
    elif 'oVirt' in osdata.get('productname', ''):
        grains['virtual'] = 'kvm'
        grains['virtual_subtype'] = 'oVirt'
    # Red Hat Enterprise Virtualization
    elif 'RHEV Hypervisor' in osdata.get('productname', ''):
        grains['virtual'] = 'kvm'
        grains['virtual_subtype'] = 'rhev'
    # Product Name: VirtualBox
    elif 'VirtualBox' in osdata.get('productname', ''):
        grains['virtual'] = 'VirtualBox'
    # Product Name: VMware Virtual Platform
    elif 'VMware Virtual Platform' in osdata.get('productname', ''):
        grains['virtual'] = 'VMware'
    # Manufacturer: Microsoft Corporation
    # Product Name: Virtual Machine
    elif 'Microsoft' in osdata.get('manufacturer', '') and \
         'Virtual Machine' in osdata.get('productname', ''):
        grains['virtual'] = 'VirtualPC'
    # Manufacturer: Parallels Software International Inc.
    elif 'Parallels Software' in osdata.get('manufacturer'):
        grains['virtual'] = 'Parallels'
    # Apache CloudStack
    elif 'CloudStack KVM Hypervisor' in osdata.get('productname', ''):
        grains['virtual'] = 'kvm'
        grains['virtual_subtype'] = 'cloudstack'
    return grains


def _virtual(osdata):
    '''
    Returns what type of virtual hardware is under the hood, kvm or physical
    '''
    # This is going to be a monster, if you are running a vm you can test this
    # grain with please submit patches!
    # Provides:
    #   virtual
    #   virtual_subtype
    grains = {'virtual': 'physical'}

    # Skip the below loop on platforms which have none of the desired cmds
    # This is a temporary measure until we can write proper virtual hardware
    # detection.
    skip_cmds = ('AIX',)

    # list of commands to be executed to determine the 'virtual' grain
    _cmds = ['systemd-detect-virt', 'virt-what', 'dmidecode']
    # test first for virt-what, which covers most of the desired functionality
    # on most platforms
    if not salt.utils.is_windows() and osdata['kernel'] not in skip_cmds:
        if salt.utils.which('virt-what'):
            _cmds = ['virt-what']
        else:
            log.debug(
                'Please install \'virt-what\' to improve results of the '
                '\'virtual\' grain.'
            )
    # Check if enable_lspci is True or False
    if __opts__.get('enable_lspci', True) is False:
        # /proc/bus/pci does not exists, lspci will fail
        if os.path.exists('/proc/bus/pci'):
            _cmds += ['lspci']

    # Add additional last resort commands
    if osdata['kernel'] in skip_cmds:
        _cmds = ()

    # Quick backout for BrandZ (Solaris LX Branded zones)
    # Don't waste time trying other commands to detect the virtual grain
    uname = salt.utils.which('uname')
    if osdata['kernel'] == 'Linux' and uname:
        ret = __salt__['cmd.run_all']('{0} -v'.format(uname))
        if 'BrandZ' in ret['stdout']:
            grains['virtual'] = 'zone'
            grains.update(_mdata())
            return grains

    failed_commands = set()
    for command in _cmds:
        args = []
        if osdata['kernel'] == 'Darwin':
            command = 'system_profiler'
            args = ['SPDisplaysDataType']
        elif osdata['kernel'] == 'SunOS':
            command = 'prtdiag'
            args = []

        cmd = salt.utils.which(command)

        if not cmd:
            continue

        cmd = '{0} {1}'.format(cmd, ' '.join(args))

        try:
            ret = __salt__['cmd.run_all'](cmd)

            if ret['retcode'] > 0:
                if salt.log.is_logging_configured():
                    # systemd-detect-virt always returns > 0 on non-virtualized
                    # systems
                    # prtdiag only works in the global zone, skip if it fails
                    if salt.utils.is_windows() or 'systemd-detect-virt' in cmd or 'prtdiag' in cmd:
                        continue
                    failed_commands.add(command)
                continue
        except salt.exceptions.CommandExecutionError:
            if salt.log.is_logging_configured():
                if salt.utils.is_windows():
                    continue
                failed_commands.add(command)
            continue

        output = ret['stdout']
        if command == "system_profiler":
            macoutput = output.lower()
            if '0x1ab8' in macoutput:
                grains['virtual'] = 'Parallels'
            if 'parallels' in macoutput:
                grains['virtual'] = 'Parallels'
            if 'vmware' in macoutput:
                grains['virtual'] = 'VMware'
            if '0x15ad' in macoutput:
                grains['virtual'] = 'VMware'
            if 'virtualbox' in macoutput:
                grains['virtual'] = 'VirtualBox'
            # Break out of the loop so the next log message is not issued
            break
        elif command == 'systemd-detect-virt':
            if output in ('qemu', 'kvm', 'oracle', 'xen', 'bochs', 'chroot', 'uml', 'systemd-nspawn'):
                grains['virtual'] = output
                break
            elif 'vmware' in output:
                grains['virtual'] = 'VMWare'
                break
            elif 'microsoft' in output:
                grains['virtual'] = 'VirtualPC'
                break
            elif 'lxc' in output:
                grains['virtual'] = 'LXC'
                break
            elif 'systemd-nspawn' in output:
                grains['virtual'] = 'LXC'
                break
        elif command == 'virt-what':
            if output in ('kvm', 'qemu', 'uml', 'xen', 'lxc'):
                grains['virtual'] = output
                break
            elif 'vmware' in output:
                grains['virtual'] = 'VMWare'
                break
            elif 'parallels' in output:
                grains['virtual'] = 'Parallels'
                break
            elif 'hyperv' in output:
                grains['virtual'] = 'HyperV'
                break
        elif command == 'dmidecode':
            # Product Name: VirtualBox
            if 'Vendor: QEMU' in output:
                # FIXME: Make this detect between kvm or qemu
                grains['virtual'] = 'kvm'
            if 'Manufacturer: QEMU' in output:
                grains['virtual'] = 'kvm'
            if 'Vendor: Bochs' in output:
                grains['virtual'] = 'kvm'
            if 'Manufacturer: Bochs' in output:
                grains['virtual'] = 'kvm'
            if 'BHYVE  BVXSDT' in output:
                grains['virtual'] = 'bhyve'
            # Product Name: (oVirt) www.ovirt.org
            # Red Hat Community virtualization Project based on kvm
            elif 'Manufacturer: oVirt' in output:
                grains['virtual'] = 'kvm'
                grains['virtual_subtype'] = 'ovirt'
            # Red Hat Enterprise Virtualization
            elif 'Product Name: RHEV Hypervisor' in output:
                grains['virtual'] = 'kvm'
                grains['virtual_subtype'] = 'rhev'
            elif 'VirtualBox' in output:
                grains['virtual'] = 'VirtualBox'
            # Product Name: VMware Virtual Platform
            elif 'VMware' in output:
                grains['virtual'] = 'VMware'
            # Manufacturer: Microsoft Corporation
            # Product Name: Virtual Machine
            elif ': Microsoft' in output and 'Virtual Machine' in output:
                grains['virtual'] = 'VirtualPC'
            # Manufacturer: Parallels Software International Inc.
            elif 'Parallels Software' in output:
                grains['virtual'] = 'Parallels'
            elif 'Manufacturer: Google' in output:
                grains['virtual'] = 'kvm'
            # Break out of the loop, lspci parsing is not necessary
            break
        elif command == 'lspci':
            # dmidecode not available or the user does not have the necessary
            # permissions
            model = output.lower()
            if 'vmware' in model:
                grains['virtual'] = 'VMware'
            # 00:04.0 System peripheral: InnoTek Systemberatung GmbH
            #         VirtualBox Guest Service
            elif 'virtualbox' in model:
                grains['virtual'] = 'VirtualBox'
            elif 'qemu' in model:
                grains['virtual'] = 'kvm'
            elif 'virtio' in model:
                grains['virtual'] = 'kvm'
            # Break out of the loop so the next log message is not issued
            break
        elif command == 'virt-what':
            # if 'virt-what' returns nothing, it's either an undetected platform
            # so we default just as virt-what to 'physical', otherwise use the
            # platform detected/returned by virt-what
            if output:
                grains['virtual'] = output.lower()
            break
        elif command == 'prtdiag':
            model = output.lower().split("\n")[0]
            if 'vmware' in model:
                grains['virtual'] = 'VMware'
            elif 'virtualbox' in model:
                grains['virtual'] = 'VirtualBox'
            elif 'qemu' in model:
                grains['virtual'] = 'kvm'
            elif 'joyent smartdc hvm' in model:
                grains['virtual'] = 'kvm'
    else:
        if osdata['kernel'] in skip_cmds:
            log.warn(
                'The tools \'dmidecode\' and \'lspci\' failed to '
                'execute because they do not exist on the system of the user '
                'running this instance or the user does not have the '
                'necessary permissions to execute them. Grains output might '
                'not be accurate.'
            )

    choices = ('Linux', 'OpenBSD', 'HP-UX')
    isdir = os.path.isdir
    sysctl = salt.utils.which('sysctl')
    if osdata['kernel'] in choices:
        if os.path.isdir('/proc'):
            try:
                self_root = os.stat('/')
                init_root = os.stat('/proc/1/root/.')
                if self_root != init_root:
                    grains['virtual_subtype'] = 'chroot'
            except (IOError, OSError):
                pass
        if os.path.isfile('/proc/1/cgroup'):
            try:
                with salt.utils.fopen('/proc/1/cgroup', 'r') as fhr:
                    if ':/lxc/' in fhr.read():
                        grains['virtual_subtype'] = 'LXC'
                with salt.utils.fopen('/proc/1/cgroup', 'r') as fhr:
                    fhr_contents = fhr.read()
                    if ':/docker/' in fhr_contents or ':/system.slice/docker' in fhr_contents:
                        grains['virtual_subtype'] = 'Docker'
            except IOError:
                pass
        if isdir('/proc/vz'):
            if os.path.isfile('/proc/vz/version'):
                grains['virtual'] = 'openvzhn'
            elif os.path.isfile('/proc/vz/veinfo'):
                grains['virtual'] = 'openvzve'
                # a posteriori, it's expected for these to have failed:
                failed_commands.discard('lspci')
                failed_commands.discard('dmidecode')
        # Provide additional detection for OpenVZ
        if os.path.isfile('/proc/self/status'):
            with salt.utils.fopen('/proc/self/status') as status_file:
                vz_re = re.compile(r'^envID:\s+(\d+)$')
                for line in status_file:
                    vz_match = vz_re.match(line.rstrip('\n'))
                    if vz_match and int(vz_match.groups()[0]) != 0:
                        grains['virtual'] = 'openvzve'
                    elif vz_match and int(vz_match.groups()[0]) == 0:
                        grains['virtual'] = 'openvzhn'
        if isdir('/proc/sys/xen') or \
                isdir('/sys/bus/xen') or isdir('/proc/xen'):
            if os.path.isfile('/proc/xen/xsd_kva'):
                # Tested on CentOS 5.3 / 2.6.18-194.26.1.el5xen
                # Tested on CentOS 5.4 / 2.6.18-164.15.1.el5xen
                grains['virtual_subtype'] = 'Xen Dom0'
            else:
                if grains.get('productname', '') == 'HVM domU':
                    # Requires dmidecode!
                    grains['virtual_subtype'] = 'Xen HVM DomU'
                elif os.path.isfile('/proc/xen/capabilities') and \
                        os.access('/proc/xen/capabilities', os.R_OK):
                    with salt.utils.fopen('/proc/xen/capabilities') as fhr:
                        if 'control_d' not in fhr.read():
                            # Tested on CentOS 5.5 / 2.6.18-194.3.1.el5xen
                            grains['virtual_subtype'] = 'Xen PV DomU'
                        else:
                            # Shouldn't get to this, but just in case
                            grains['virtual_subtype'] = 'Xen Dom0'
                # Tested on Fedora 10 / 2.6.27.30-170.2.82 with xen
                # Tested on Fedora 15 / 2.6.41.4-1 without running xen
                elif isdir('/sys/bus/xen'):
                    if 'xen:' in __salt__['cmd.run']('dmesg').lower():
                        grains['virtual_subtype'] = 'Xen PV DomU'
                    elif os.listdir('/sys/bus/xen/drivers'):
                        # An actual DomU will have several drivers
                        # whereas a paravirt ops kernel will  not.
                        grains['virtual_subtype'] = 'Xen PV DomU'
            # If a Dom0 or DomU was detected, obviously this is xen
            if 'dom' in grains.get('virtual_subtype', '').lower():
                grains['virtual'] = 'xen'
        if os.path.isfile('/proc/cpuinfo'):
            with salt.utils.fopen('/proc/cpuinfo', 'r') as fhr:
                if 'QEMU Virtual CPU' in fhr.read():
                    grains['virtual'] = 'kvm'
        if os.path.isfile('/sys/devices/virtual/dmi/id/product_name'):
            try:
                with salt.utils.fopen('/sys/devices/virtual/dmi/id/product_name', 'r') as fhr:
                    output = fhr.read()
                    if 'VirtualBox' in output:
                        grains['virtual'] = 'VirtualBox'
                    elif 'RHEV Hypervisor' in output:
                        grains['virtual'] = 'kvm'
                        grains['virtual_subtype'] = 'rhev'
                    elif 'oVirt Node' in output:
                        grains['virtual'] = 'kvm'
                        grains['virtual_subtype'] = 'ovirt'
                    elif 'Google' in output:
                        grains['virtual'] = 'gce'
            except IOError:
                pass
    elif osdata['kernel'] == 'FreeBSD':
        kenv = salt.utils.which('kenv')
        if kenv:
            product = __salt__['cmd.run'](
                '{0} smbios.system.product'.format(kenv)
            )
            maker = __salt__['cmd.run'](
                '{0} smbios.system.maker'.format(kenv)
            )
            if product.startswith('VMware'):
                grains['virtual'] = 'VMware'
            if product.startswith('VirtualBox'):
                grains['virtual'] = 'VirtualBox'
            if maker.startswith('Xen'):
                grains['virtual_subtype'] = '{0} {1}'.format(maker, product)
                grains['virtual'] = 'xen'
            if maker.startswith('Microsoft') and product.startswith('Virtual'):
                grains['virtual'] = 'VirtualPC'
            if maker.startswith('OpenStack'):
                grains['virtual'] = 'OpenStack'
            if maker.startswith('Bochs'):
                grains['virtual'] = 'kvm'
        if sysctl:
            hv_vendor = __salt__['cmd.run']('{0} hw.hv_vendor'.format(sysctl))
            model = __salt__['cmd.run']('{0} hw.model'.format(sysctl))
            jail = __salt__['cmd.run'](
                '{0} -n security.jail.jailed'.format(sysctl)
            )
            if 'bhyve' in hv_vendor:
                grains['virtual'] = 'bhyve'
            if jail == '1':
                grains['virtual_subtype'] = 'jail'
            if 'QEMU Virtual CPU' in model:
                grains['virtual'] = 'kvm'
    elif osdata['kernel'] == 'SunOS':
        # Check if it's a "regular" zone. (i.e. Solaris 10/11 zone)
        zonename = salt.utils.which('zonename')
        if zonename:
            zone = __salt__['cmd.run']('{0}'.format(zonename))
            if zone != 'global':
                grains['virtual'] = 'zone'
                if salt.utils.is_smartos_zone():
                    grains.update(_smartos_zone_data())
        # Check if it's a branded zone (i.e. Solaris 8/9 zone)
        if isdir('/.SUNWnative'):
            grains['virtual'] = 'zone'
    elif osdata['kernel'] == 'NetBSD':
        if sysctl:
            if 'QEMU Virtual CPU' in __salt__['cmd.run'](
                    '{0} -n machdep.cpu_brand'.format(sysctl)):
                grains['virtual'] = 'kvm'
            elif 'invalid' not in __salt__['cmd.run'](
                    '{0} -n machdep.xen.suspend'.format(sysctl)):
                grains['virtual'] = 'Xen PV DomU'
            elif 'VMware' in __salt__['cmd.run'](
                    '{0} -n machdep.dmi.system-vendor'.format(sysctl)):
                grains['virtual'] = 'VMware'
            # NetBSD has Xen dom0 support
            elif __salt__['cmd.run'](
                    '{0} -n machdep.idle-mechanism'.format(sysctl)) == 'xen':
                if os.path.isfile('/var/run/xenconsoled.pid'):
                    grains['virtual_subtype'] = 'Xen Dom0'

    for command in failed_commands:
        log.warn(
            'Although \'{0}\' was found in path, the current user '
            'cannot execute it. Grains output might not be '
            'accurate.'.format(command)
        )
    return grains


def _ps(osdata):
    '''
    Return the ps grain
    '''
    grains = {}
    bsd_choices = ('FreeBSD', 'NetBSD', 'OpenBSD', 'MacOS')
    if osdata['os'] in bsd_choices:
        grains['ps'] = 'ps auxwww'
    elif osdata['os_family'] == 'Solaris':
        grains['ps'] = '/usr/ucb/ps auxwww'
    elif osdata['os'] == 'Windows':
        grains['ps'] = 'tasklist.exe'
    elif osdata.get('virtual', '') == 'openvzhn':
        grains['ps'] = (
            'ps -fH -p $(grep -l \"^envID:[[:space:]]*0\\$\" '
            '/proc/[0-9]*/status | sed -e \"s=/proc/\\([0-9]*\\)/.*=\\1=\")  '
            '| awk \'{ $7=\"\"; print }\''
        )
    elif osdata['os_family'] == 'Debian':
        grains['ps'] = 'ps -efHww'
    else:
        grains['ps'] = 'ps -efH'
    return grains


def _windows_platform_data():
    '''
    Use the platform module for as much as we can.
    '''
    # Provides:
    #    kernelrelease
    #    osversion
    #    osrelease
    #    osservicepack
    #    osmanufacturer
    #    manufacturer
    #    productname
    #    biosversion
    #    serialnumber
    #    osfullname
    #    timezone
    #    windowsdomain
    #    motherboard.productname
    #    motherboard.serialnumber
    #    virtual

    if not HAS_WMI:
        return {}

    with salt.utils.winapi.Com():
        wmi_c = wmi.WMI()
        # http://msdn.microsoft.com/en-us/library/windows/desktop/aa394102%28v=vs.85%29.aspx
        systeminfo = wmi_c.Win32_ComputerSystem()[0]
        # https://msdn.microsoft.com/en-us/library/aa394239(v=vs.85).aspx
        osinfo = wmi_c.Win32_OperatingSystem()[0]
        # http://msdn.microsoft.com/en-us/library/windows/desktop/aa394077(v=vs.85).aspx
        biosinfo = wmi_c.Win32_BIOS()[0]
        # http://msdn.microsoft.com/en-us/library/windows/desktop/aa394498(v=vs.85).aspx
        timeinfo = wmi_c.Win32_TimeZone()[0]

        # http://msdn.microsoft.com/en-us/library/windows/desktop/aa394072(v=vs.85).aspx
        motherboard = {'product': None,
                       'serial': None}
        try:
            motherboardinfo = wmi_c.Win32_BaseBoard()[0]
            motherboard['product'] = motherboardinfo.Product
            motherboard['serial'] = motherboardinfo.SerialNumber
        except IndexError:
            log.debug('Motherboard info not available on this system')

<<<<<<< HEAD
        # the name of the OS comes with a bunch of other data about the install
        # location. For example:
        # 'Microsoft Windows Server 2008 R2 Standard |C:\\Windows|\\Device\\Harddisk0\\Partition2'
        (osfullname, _) = osinfo.Name.split('|', 1)
        osfullname = osfullname.strip()
=======
        os_release = platform.release()
        info = salt.utils.win_osinfo.get_os_version_info()

        # Starting with Python 2.7.12 and 3.5.2 the `platform.uname()` function
        # started reporting the Desktop version instead of the Server version on
        # Server versions of Windows, so we need to look those up
        # Check for Python >=2.7.12 or >=3.5.2
        ver = pythonversion()['pythonversion']
        if ((six.PY2 and
                salt.utils.compare_versions(ver, '>=', [2, 7, 12, 'final', 0]))
            or
            (six.PY3 and
                salt.utils.compare_versions(ver, '>=', [3, 5, 2, 'final', 0]))):
            # (Product Type 1 is Desktop, Everything else is Server)
            if info['ProductType'] > 1:
                server = {'Vista': '2008Server',
                          '7': '2008ServerR2',
                          '8': '2012Server',
                          '8.1': '2012ServerR2',
                          '10': '2016Server'}
                os_release = server.get(os_release,
                                        'Grain not found. Update lookup table '
                                        'in the `_windows_platform_data` '
                                        'function in `grains\\core.py`')

        service_pack = None
        if info['ServicePackMajor'] > 0:
            service_pack = ''.join(['SP', str(info['ServicePackMajor'])])
>>>>>>> 266dd7c0

        grains = {
            'kernelrelease': osinfo.Version,
            'osversion': osinfo.Version,
            'osrelease': os_release,
            'osservicepack': service_pack,
            'osmanufacturer': osinfo.Manufacturer,
            'manufacturer': systeminfo.Manufacturer,
            'productname': systeminfo.Model,
            # bios name had a bunch of whitespace appended to it in my testing
            # 'PhoenixBIOS 4.0 Release 6.0     '
            'biosversion': biosinfo.Name.strip(),
            'serialnumber': biosinfo.SerialNumber,
            'osfullname': osinfo.Caption,
            'timezone': timeinfo.Description,
            'windowsdomain': systeminfo.Domain,
            'motherboard': {
                'productname': motherboard['product'],
                'serialnumber': motherboard['serial'],
            }
        }

        # test for virtualized environments
        # I only had VMware available so the rest are unvalidated
        if 'VRTUAL' in biosinfo.Version:  # (not a typo)
            grains['virtual'] = 'HyperV'
        elif 'A M I' in biosinfo.Version:
            grains['virtual'] = 'VirtualPC'
        elif 'VMware' in systeminfo.Model:
            grains['virtual'] = 'VMware'
        elif 'VirtualBox' in systeminfo.Model:
            grains['virtual'] = 'VirtualBox'
        elif 'Xen' in biosinfo.Version:
            grains['virtual'] = 'Xen'
            if 'HVM domU' in systeminfo.Model:
                grains['virtual_subtype'] = 'HVM domU'
        elif 'OpenStack' in systeminfo.Model:
            grains['virtual'] = 'OpenStack'

    return grains


def _osx_platform_data():
    '''
    Additional data for Mac OS X systems
    Returns: A dictionary containing values for the following:
        - model_name
        - boot_rom_version
        - smc_version
        - system_serialnumber
    '''
    cmd = 'system_profiler SPHardwareDataType'
    hardware = __salt__['cmd.run'](cmd)

    grains = {}
    for line in hardware.splitlines():
        field_name, _, field_val = line.partition(': ')
        if field_name.strip() == "Model Name":
            grains['model_name'] = field_val
        if field_name.strip() == "Boot ROM Version":
            grains['boot_rom_version'] = field_val
        if field_name.strip() == "SMC Version (system)":
            grains['smc_version'] = field_val
        if field_name.strip() == "Serial Number (system)":
            grains['system_serialnumber'] = field_val

    return grains


def id_():
    '''
    Return the id
    '''
    return {'id': __opts__.get('id', '')}

_REPLACE_LINUX_RE = re.compile(r'\W(?:gnu/)?linux', re.IGNORECASE)

# This maps (at most) the first ten characters (no spaces, lowercased) of
# 'osfullname' to the 'os' grain that Salt traditionally uses.
# Please see os_data() and _supported_dists.
# If your system is not detecting properly it likely needs an entry here.
_OS_NAME_MAP = {
    'redhatente': 'RedHat',
    'gentoobase': 'Gentoo',
    'archarm': 'Arch ARM',
    'arch': 'Arch',
    'debian': 'Debian',
    'raspbian': 'Raspbian',
    'fedoraremi': 'Fedora',
    'amazonami': 'Amazon',
    'alt': 'ALT',
    'enterprise': 'OEL',
    'oracleserv': 'OEL',
    'cloudserve': 'CloudLinux',
    'cloudlinux': 'CloudLinux',
    'pidora': 'Fedora',
    'scientific': 'ScientificLinux',
    'synology': 'Synology',
    'nilrt': 'NILinuxRT',
    'manjaro': 'Manjaro',
    'antergos': 'Antergos',
    'sles': 'SUSE',
    'linuxmint': 'Mint',
}

# Map the 'os' grain to the 'os_family' grain
# These should always be capitalized entries as the lookup comes
# post-_OS_NAME_MAP. If your system is having trouble with detection, please
# make sure that the 'os' grain is capitalized and working correctly first.
_OS_FAMILY_MAP = {
    'Ubuntu': 'Debian',
    'Fedora': 'RedHat',
    'CentOS': 'RedHat',
    'GoOSe': 'RedHat',
    'Scientific': 'RedHat',
    'Amazon': 'RedHat',
    'CloudLinux': 'RedHat',
    'OVS': 'RedHat',
    'OEL': 'RedHat',
    'XCP': 'RedHat',
    'XenServer': 'RedHat',
    'Mandrake': 'Mandriva',
    'ESXi': 'VMWare',
    'Mint': 'Debian',
    'VMWareESX': 'VMWare',
    'Bluewhite64': 'Bluewhite',
    'Slamd64': 'Slackware',
    'SLES': 'Suse',
    'SUSE Enterprise Server': 'Suse',
    'SUSE  Enterprise Server': 'Suse',
    'SLED': 'Suse',
    'openSUSE': 'Suse',
    'SUSE': 'Suse',
    'openSUSE Leap': 'Suse',
    'openSUSE Tumbleweed': 'Suse',
    'SLES_SAP': 'Suse',
    'Solaris': 'Solaris',
    'SmartOS': 'Solaris',
    'OpenIndiana Development': 'Solaris',
    'OpenIndiana': 'Solaris',
    'OpenSolaris Development': 'Solaris',
    'OpenSolaris': 'Solaris',
    'Arch ARM': 'Arch',
    'Manjaro': 'Arch',
    'Antergos': 'Arch',
    'ALT': 'RedHat',
    'Trisquel': 'Debian',
    'GCEL': 'Debian',
    'Linaro': 'Debian',
    'elementary OS': 'Debian',
    'ScientificLinux': 'RedHat',
    'Raspbian': 'Debian',
    'Devuan': 'Debian',
    'antiX': 'Debian',
    'NILinuxRT': 'NILinuxRT',
}


def _linux_bin_exists(binary):
    '''
    Does a binary exist in linux (depends on which, type, or whereis)
    '''
    for search_cmd in ('which', 'type -ap'):
        try:
            return __salt__['cmd.retcode'](
                '{0} {1}'.format(search_cmd, binary)
            ) == 0
        except salt.exceptions.CommandExecutionError:
            pass

    try:
        return len(__salt__['cmd.run_all'](
            'whereis -b {0}'.format(binary)
        )['stdout'].split()) > 1
    except salt.exceptions.CommandExecutionError:
        return False


def _get_interfaces():
    '''
    Provide a dict of the connected interfaces and their ip addresses
    '''

    global _INTERFACES
    if not _INTERFACES:
        _INTERFACES = salt.utils.network.interfaces()
    return _INTERFACES


def _parse_os_release():
    '''
    Parse /etc/os-release and return a parameter dictionary

    See http://www.freedesktop.org/software/systemd/man/os-release.html
    for specification of the file format.
    '''

    filename = '/etc/os-release'
    if not os.path.isfile(filename):
        filename = '/usr/lib/os-release'

    data = dict()
    with salt.utils.fopen(filename) as ifile:
        regex = re.compile('^([\\w]+)=(?:\'|")?(.*?)(?:\'|")?$')
        for line in ifile:
            match = regex.match(line.strip())
            if match:
                # Shell special characters ("$", quotes, backslash, backtick)
                # are escaped with backslashes
                data[match.group(1)] = re.sub(r'\\([$"\'\\`])', r'\1', match.group(2))

    return data


def os_data():
    '''
    Return grains pertaining to the operating system
    '''
    grains = {
        'num_gpus': 0,
        'gpus': [],
        }

    # Windows Server 2008 64-bit
    # ('Windows', 'MINIONNAME', '2008ServerR2', '6.1.7601', 'AMD64',
    #  'Intel64 Fam ily 6 Model 23 Stepping 6, GenuineIntel')
    # Ubuntu 10.04
    # ('Linux', 'MINIONNAME', '2.6.32-38-server',
    # '#83-Ubuntu SMP Wed Jan 4 11:26:59 UTC 2012', 'x86_64', '')

    # pylint: disable=unpacking-non-sequence
    (grains['kernel'], grains['nodename'],
     grains['kernelrelease'], version, grains['cpuarch'], _) = platform.uname()
    # pylint: enable=unpacking-non-sequence

    if salt.utils.is_proxy():
        grains['kernel'] = 'proxy'
        grains['kernelrelease'] = 'proxy'
        grains['osrelease'] = 'proxy'
        grains['os'] = 'proxy'
        grains['os_family'] = 'proxy'
        grains['osfullname'] = 'proxy'
    elif salt.utils.is_windows():
        grains['os'] = 'Windows'
        grains['os_family'] = 'Windows'
        grains.update(_memdata(grains))
        grains.update(_windows_platform_data())
        grains.update(_windows_cpudata())
        grains.update(_windows_virtual(grains))
        grains.update(_ps(grains))
        return grains
    elif salt.utils.is_linux():
        # Add SELinux grain, if you have it
        if _linux_bin_exists('selinuxenabled'):
            grains['selinux'] = {}
            grains['selinux']['enabled'] = __salt__['cmd.retcode'](
                'selinuxenabled'
            ) == 0
            if _linux_bin_exists('getenforce'):
                grains['selinux']['enforced'] = __salt__['cmd.run'](
                    'getenforce'
                ).strip()

        # Add systemd grain, if you have it
        if _linux_bin_exists('systemctl') and _linux_bin_exists('localectl'):
            grains['systemd'] = {}
            systemd_info = __salt__['cmd.run'](
                'systemctl --version'
            ).splitlines()
            grains['systemd']['version'] = systemd_info[0].split()[1]
            grains['systemd']['features'] = systemd_info[1]

        # Add init grain
        grains['init'] = 'unknown'
        try:
            os.stat('/run/systemd/system')
            grains['init'] = 'systemd'
        except (OSError, IOError):
            if os.path.exists('/proc/1/cmdline'):
                with salt.utils.fopen('/proc/1/cmdline') as fhr:
                    init_cmdline = fhr.read().replace('\x00', ' ').split()
                    init_bin = salt.utils.which(init_cmdline[0])
                    if init_bin is not None:
                        supported_inits = (six.b('upstart'), six.b('sysvinit'), six.b('systemd'))
                        edge_len = max(len(x) for x in supported_inits) - 1
                        try:
                            buf_size = __opts__['file_buffer_size']
                        except KeyError:
                            # Default to the value of file_buffer_size for the minion
                            buf_size = 262144
                        try:
                            with salt.utils.fopen(init_bin, 'rb') as fp_:
                                buf = True
                                edge = six.b('')
                                buf = fp_.read(buf_size).lower()
                                while buf:
                                    buf = edge + buf
                                    for item in supported_inits:
                                        if item in buf:
                                            if six.PY3:
                                                item = item.decode('utf-8')
                                            grains['init'] = item
                                            buf = six.b('')
                                            break
                                    edge = buf[-edge_len:]
                                    buf = fp_.read(buf_size).lower()
                        except (IOError, OSError) as exc:
                            log.error(
                                'Unable to read from init_bin ({0}): {1}'
                                .format(init_bin, exc)
                            )
                    else:
                        log.error(
                            'Could not determine init location from command line: ({0})'
                            .format(' '.join(init_cmdline))
                        )

        # Add lsb grains on any distro with lsb-release
        try:
            import lsb_release  # pylint: disable=import-error
            release = lsb_release.get_distro_information()
            for key, value in six.iteritems(release):
                key = key.lower()
                lsb_param = 'lsb_{0}{1}'.format(
                    '' if key.startswith('distrib_') else 'distrib_',
                    key
                )
                grains[lsb_param] = value
        except ImportError:
            # if the python library isn't available, default to regex
            if os.path.isfile('/etc/lsb-release'):
                # Matches any possible format:
                #     DISTRIB_ID="Ubuntu"
                #     DISTRIB_ID='Mageia'
                #     DISTRIB_ID=Fedora
                #     DISTRIB_RELEASE='10.10'
                #     DISTRIB_CODENAME='squeeze'
                #     DISTRIB_DESCRIPTION='Ubuntu 10.10'
                regex = re.compile((
                    '^(DISTRIB_(?:ID|RELEASE|CODENAME|DESCRIPTION))=(?:\'|")?'
                    '([\\w\\s\\.\\-_]+)(?:\'|")?'
                ))
                with salt.utils.fopen('/etc/lsb-release') as ifile:
                    for line in ifile:
                        match = regex.match(line.rstrip('\n'))
                        if match:
                            # Adds:
                            #   lsb_distrib_{id,release,codename,description}
                            grains[
                                'lsb_{0}'.format(match.groups()[0].lower())
                            ] = match.groups()[1].rstrip()
            if grains.get('lsb_distrib_description', '').lower().startswith('antergos'):
                # Antergos incorrectly configures their /etc/lsb-release,
                # setting the DISTRIB_ID to "Arch". This causes the "os" grain
                # to be incorrectly set to "Arch".
                grains['osfullname'] = 'Antergos Linux'
            elif 'lsb_distrib_id' not in grains:
                if os.path.isfile('/etc/os-release') or os.path.isfile('/usr/lib/os-release'):
                    os_release = _parse_os_release()
                    if 'NAME' in os_release:
                        grains['lsb_distrib_id'] = os_release['NAME'].strip()
                    if 'VERSION_ID' in os_release:
                        grains['lsb_distrib_release'] = os_release['VERSION_ID']
                    if 'PRETTY_NAME' in os_release:
                        grains['lsb_distrib_codename'] = os_release['PRETTY_NAME']
                    if 'CPE_NAME' in os_release:
                        if ":suse:" in os_release['CPE_NAME'] or ":opensuse:" in os_release['CPE_NAME']:
                            grains['os'] = "SUSE"
                            # openSUSE `osfullname` grain normalization
                            if os_release.get("NAME") == "openSUSE Leap":
                                grains['osfullname'] = "Leap"
                            elif os_release.get("VERSION") == "Tumbleweed":
                                grains['osfullname'] = os_release["VERSION"]
                elif os.path.isfile('/etc/SuSE-release'):
                    grains['lsb_distrib_id'] = 'SUSE'
                    version = ''
                    patch = ''
                    with salt.utils.fopen('/etc/SuSE-release') as fhr:
                        for line in fhr:
                            if 'enterprise' in line.lower():
                                grains['lsb_distrib_id'] = 'SLES'
                                grains['lsb_distrib_codename'] = re.sub(r'\(.+\)', '', line).strip()
                            elif 'version' in line.lower():
                                version = re.sub(r'[^0-9]', '', line)
                            elif 'patchlevel' in line.lower():
                                patch = re.sub(r'[^0-9]', '', line)
                    grains['lsb_distrib_release'] = version
                    if patch:
                        grains['lsb_distrib_release'] += '.' + patch
                        patchstr = 'SP' + patch
                        if grains['lsb_distrib_codename'] and patchstr not in grains['lsb_distrib_codename']:
                            grains['lsb_distrib_codename'] += ' ' + patchstr
                    if not grains['lsb_distrib_codename']:
                        grains['lsb_distrib_codename'] = 'n.a'
                elif os.path.isfile('/etc/altlinux-release'):
                    # ALT Linux
                    grains['lsb_distrib_id'] = 'altlinux'
                    with salt.utils.fopen('/etc/altlinux-release') as ifile:
                        # This file is symlinked to from:
                        #     /etc/fedora-release
                        #     /etc/redhat-release
                        #     /etc/system-release
                        for line in ifile:
                            # ALT Linux Sisyphus (unstable)
                            comps = line.split()
                            if comps[0] == 'ALT':
                                grains['lsb_distrib_release'] = comps[2]
                                grains['lsb_distrib_codename'] = \
                                    comps[3].replace('(', '').replace(')', '')
                elif os.path.isfile('/etc/centos-release'):
                    # CentOS Linux
                    grains['lsb_distrib_id'] = 'CentOS'
                    with salt.utils.fopen('/etc/centos-release') as ifile:
                        for line in ifile:
                            # Need to pull out the version and codename
                            # in the case of custom content in /etc/centos-release
                            find_release = re.compile(r'\d+\.\d+')
                            find_codename = re.compile(r'(?<=\()(.*?)(?=\))')
                            release = find_release.search(line)
                            codename = find_codename.search(line)
                            if release is not None:
                                grains['lsb_distrib_release'] = release.group()
                            if codename is not None:
                                grains['lsb_distrib_codename'] = codename.group()
                elif os.path.isfile('/etc.defaults/VERSION') \
                        and os.path.isfile('/etc.defaults/synoinfo.conf'):
                    grains['osfullname'] = 'Synology'
                    with salt.utils.fopen('/etc.defaults/VERSION', 'r') as fp_:
                        synoinfo = {}
                        for line in fp_:
                            try:
                                key, val = line.rstrip('\n').split('=')
                            except ValueError:
                                continue
                            if key in ('majorversion', 'minorversion',
                                       'buildnumber'):
                                synoinfo[key] = val.strip('"')
                        if len(synoinfo) != 3:
                            log.warning(
                                'Unable to determine Synology version info. '
                                'Please report this, as it is likely a bug.'
                            )
                        else:
                            grains['osrelease'] = (
                                '{majorversion}.{minorversion}-{buildnumber}'
                                .format(**synoinfo)
                            )

        # Use the already intelligent platform module to get distro info
        # (though apparently it's not intelligent enough to strip quotes)
        (osname, osrelease, oscodename) = \
            [x.strip('"').strip("'") for x in
             platform.linux_distribution(supported_dists=_supported_dists)]
        # Try to assign these three names based on the lsb info, they tend to
        # be more accurate than what python gets from /etc/DISTRO-release.
        # It's worth noting that Ubuntu has patched their Python distribution
        # so that platform.linux_distribution() does the /etc/lsb-release
        # parsing, but we do it anyway here for the sake for full portability.
        if 'osfullname' not in grains:
            grains['osfullname'] = \
                grains.get('lsb_distrib_id', osname).strip()
        if 'osrelease' not in grains:
            # NOTE: This is a workaround for CentOS 7 os-release bug
            # https://bugs.centos.org/view.php?id=8359
            # /etc/os-release contains no minor distro release number so we fall back to parse
            # /etc/centos-release file instead.
            # Commit introducing this comment should be reverted after the upstream bug is released.
            if 'CentOS Linux 7' in grains.get('lsb_distrib_codename', ''):
                grains.pop('lsb_distrib_release', None)
            grains['osrelease'] = \
                grains.get('lsb_distrib_release', osrelease).strip()
        grains['oscodename'] = grains.get('lsb_distrib_codename', '').strip() or oscodename
        if 'Red Hat' in grains['oscodename']:
            grains['oscodename'] = oscodename
        distroname = _REPLACE_LINUX_RE.sub('', grains['osfullname']).strip()
        # return the first ten characters with no spaces, lowercased
        shortname = distroname.replace(' ', '').lower()[:10]
        # this maps the long names from the /etc/DISTRO-release files to the
        # traditional short names that Salt has used.
        if 'os' not in grains:
            grains['os'] = _OS_NAME_MAP.get(shortname, distroname)
        grains.update(_linux_cpudata())
        grains.update(_linux_gpu_data())
    elif grains['kernel'] == 'SunOS':
        grains['os_family'] = 'Solaris'
        if salt.utils.is_smartos():
            # See https://github.com/joyent/smartos-live/issues/224
            uname_v = os.uname()[3]
            grains['os'] = grains['osfullname'] = 'SmartOS'
            grains['osrelease'] = uname_v[uname_v.index('_')+1:]
            if salt.utils.is_smartos_globalzone():
                grains.update(_smartos_computenode_data())
        elif os.path.isfile('/etc/release'):
            with salt.utils.fopen('/etc/release', 'r') as fp_:
                rel_data = fp_.read()
                try:
                    release_re = re.compile(
                        r'((?:Open)?Solaris|OpenIndiana) (Development)?'
                        r'\s*(\d+ \d+\/\d+|oi_\S+|snv_\S+)?'
                    )
                    osname, development, osrelease = \
                        release_re.search(rel_data).groups()
                except AttributeError:
                    # Set a blank osrelease grain and fallback to 'Solaris'
                    # as the 'os' grain.
                    grains['os'] = grains['osfullname'] = 'Solaris'
                    grains['osrelease'] = ''
                else:
                    if development is not None:
                        osname = ' '.join((osname, development))
                    grains['os'] = grains['osfullname'] = osname
                    grains['osrelease'] = osrelease

        grains.update(_sunos_cpudata())
    elif grains['kernel'] == 'VMkernel':
        grains['os'] = 'ESXi'
    elif grains['kernel'] == 'Darwin':
        osrelease = __salt__['cmd.run']('sw_vers -productVersion')
        osname = __salt__['cmd.run']('sw_vers -productName')
        osbuild = __salt__['cmd.run']('sw_vers -buildVersion')
        grains['os'] = 'MacOS'
        grains['os_family'] = 'MacOS'
        grains['osfullname'] = "{0} {1}".format(osname, osrelease)
        grains['osrelease'] = osrelease
        grains['osbuild'] = osbuild
        grains.update(_bsd_cpudata(grains))
        grains.update(_osx_gpudata())
        grains.update(_osx_platform_data())
    else:
        grains['os'] = grains['kernel']
    if grains['kernel'] == 'FreeBSD':
        try:
            grains['osrelease'] = __salt__['cmd.run']('freebsd-version -u').split('-')[0]
        except salt.exceptions.CommandExecutionError:
            # freebsd-version was introduced in 10.0.
            # derive osrelease from kernelversion prior to that
            grains['osrelease'] = grains['kernelrelease'].split('-')[0]
        grains.update(_bsd_cpudata(grains))
    if grains['kernel'] in ('OpenBSD', 'NetBSD'):
        grains.update(_bsd_cpudata(grains))
        grains['osrelease'] = grains['kernelrelease'].split('-')[0]
        if grains['kernel'] == 'NetBSD':
            grains.update(_netbsd_gpu_data())
    if not grains['os']:
        grains['os'] = 'Unknown {0}'.format(grains['kernel'])
        grains['os_family'] = 'Unknown'
    else:
        # this assigns family names based on the os name
        # family defaults to the os name if not found
        grains['os_family'] = _OS_FAMILY_MAP.get(grains['os'],
                                                 grains['os'])

    # Build the osarch grain. This grain will be used for platform-specific
    # considerations such as package management. Fall back to the CPU
    # architecture.
    if grains.get('os_family') == 'Debian':
        osarch = __salt__['cmd.run']('dpkg --print-architecture').strip()
    elif grains.get('os_family') == 'RedHat':
        osarch = __salt__['cmd.run']('rpm --eval %{_host_cpu}').strip()
    elif grains.get('os_family') == 'NILinuxRT':
        archinfo = {}
        for line in __salt__['cmd.run']('opkg print-architecture').splitlines():
            if line.startswith('arch'):
                _, arch, priority = line.split()
                archinfo[arch.strip()] = int(priority.strip())

        # Return osarch in priority order (higher to lower)
        osarch = sorted(archinfo, key=archinfo.get, reverse=True)
    else:
        osarch = grains['cpuarch']
    grains['osarch'] = osarch

    grains.update(_memdata(grains))

    # Get the hardware and bios data
    grains.update(_hw_data(grains))

    # Load the virtual machine info
    grains.update(_virtual(grains))
    grains.update(_ps(grains))

    if grains.get('osrelease', ''):
        osrelease_info = grains['osrelease'].split('.')
        for idx, value in enumerate(osrelease_info):
            if not value.isdigit():
                continue
            osrelease_info[idx] = int(value)
        grains['osrelease_info'] = tuple(osrelease_info)
        grains['osmajorrelease'] = str(grains['osrelease_info'][0])  # This will be an integer in the two releases
        os_name = grains['os' if grains.get('os') in (
            'FreeBSD', 'OpenBSD', 'NetBSD', 'Mac', 'Raspbian') else 'osfullname']
        grains['osfinger'] = '{0}-{1}'.format(
            os_name, grains['osrelease'] if os_name in ('Ubuntu',) else grains['osrelease_info'][0])

    return grains


def locale_info():
    '''
    Provides
        defaultlanguage
        defaultencoding
    '''
    grains = {}
    grains['locale_info'] = {}

    if salt.utils.is_proxy():
        return grains

    try:
        (
            grains['locale_info']['defaultlanguage'],
            grains['locale_info']['defaultencoding']
        ) = locale.getdefaultlocale()
    except Exception:
        # locale.getdefaultlocale can ValueError!! Catch anything else it
        # might do, per #2205
        grains['locale_info']['defaultlanguage'] = 'unknown'
        grains['locale_info']['defaultencoding'] = 'unknown'
    grains['locale_info']['detectedencoding'] = __salt_system_encoding__
    return grains


def hostname():
    '''
    Return fqdn, hostname, domainname
    '''
    # This is going to need some work
    # Provides:
    #   fqdn
    #   host
    #   localhost
    #   domain
    global __FQDN__
    grains = {}

    if salt.utils.is_proxy():
        return grains

    grains['localhost'] = socket.gethostname()
    if __FQDN__ is None:
        __FQDN__ = salt.utils.network.get_fqhostname()
    grains['fqdn'] = __FQDN__
    (grains['host'], grains['domain']) = grains['fqdn'].partition('.')[::2]
    return grains


def append_domain():
    '''
    Return append_domain if set
    '''

    grain = {}

    if salt.utils.is_proxy():
        return grain

    if 'append_domain' in __opts__:
        grain['append_domain'] = __opts__['append_domain']
    return grain


def ip_fqdn():
    '''
    Return ip address and FQDN grains
    '''
    if salt.utils.is_proxy():
        return {}

    ret = {}
    ret['ipv4'] = salt.utils.network.ip_addrs(include_loopback=True)
    ret['ipv6'] = salt.utils.network.ip_addrs6(include_loopback=True)

    _fqdn = hostname()['fqdn']
    for socket_type, ipv_num in ((socket.AF_INET, '4'), (socket.AF_INET6, '6')):
        key = 'fqdn_ip' + ipv_num
        if not ret['ipv' + ipv_num]:
            ret[key] = []
        else:
            try:
                info = socket.getaddrinfo(_fqdn, None, socket_type)
                ret[key] = list(set(item[4][0] for item in info))
            except socket.error:
                ret[key] = []

    return ret


def ip_interfaces():
    '''
    Provide a dict of the connected interfaces and their ip addresses
    The addresses will be passed as a list for each interface
    '''
    # Provides:
    #   ip_interfaces

    if salt.utils.is_proxy():
        return {}

    ret = {}
    ifaces = _get_interfaces()
    for face in ifaces:
        iface_ips = []
        for inet in ifaces[face].get('inet', []):
            if 'address' in inet:
                iface_ips.append(inet['address'])
        for inet in ifaces[face].get('inet6', []):
            if 'address' in inet:
                iface_ips.append(inet['address'])
        for secondary in ifaces[face].get('secondary', []):
            if 'address' in secondary:
                iface_ips.append(secondary['address'])
        ret[face] = iface_ips
    return {'ip_interfaces': ret}


def ip4_interfaces():
    '''
    Provide a dict of the connected interfaces and their ip4 addresses
    The addresses will be passed as a list for each interface
    '''
    # Provides:
    #   ip_interfaces

    if salt.utils.is_proxy():
        return {}

    ret = {}
    ifaces = _get_interfaces()
    for face in ifaces:
        iface_ips = []
        for inet in ifaces[face].get('inet', []):
            if 'address' in inet:
                iface_ips.append(inet['address'])
        for secondary in ifaces[face].get('secondary', []):
            if 'address' in secondary:
                iface_ips.append(secondary['address'])
        ret[face] = iface_ips
    return {'ip4_interfaces': ret}


def ip6_interfaces():
    '''
    Provide a dict of the connected interfaces and their ip6 addresses
    The addresses will be passed as a list for each interface
    '''
    # Provides:
    #   ip_interfaces

    if salt.utils.is_proxy():
        return {}

    ret = {}
    ifaces = _get_interfaces()
    for face in ifaces:
        iface_ips = []
        for inet in ifaces[face].get('inet6', []):
            if 'address' in inet:
                iface_ips.append(inet['address'])
        for secondary in ifaces[face].get('secondary', []):
            if 'address' in secondary:
                iface_ips.append(secondary['address'])
        ret[face] = iface_ips
    return {'ip6_interfaces': ret}


def hwaddr_interfaces():
    '''
    Provide a dict of the connected interfaces and their
    hw addresses (Mac Address)
    '''
    # Provides:
    #   hwaddr_interfaces
    ret = {}
    ifaces = _get_interfaces()
    for face in ifaces:
        if 'hwaddr' in ifaces[face]:
            ret[face] = ifaces[face]['hwaddr']
    return {'hwaddr_interfaces': ret}


def dns():
    '''
    Parse the resolver configuration file

     .. versionadded:: 2016.3.0
    '''

    if salt.utils.is_windows() or 'proxyminion' in __opts__:
        return {}

    ns4 = []
    ns6 = []
    search = []
    domain = ''

    try:
        with salt.utils.fopen('/etc/resolv.conf') as f:
            for line in f:
                line = line.strip().split()

                try:
                    (directive, arg) = (line[0].lower(), line[1:])
                    if directive == 'nameserver':
                        ip_addr = arg[0]
                        if (salt.utils.network.is_ipv4(ip_addr) and
                                ip_addr not in ns4):
                            ns4.append(ip_addr)
                        elif (salt.utils.network.is_ipv6(ip_addr) and
                                ip_addr not in ns6):
                            ns6.append(ip_addr)
                    elif directive == 'domain':
                        domain = arg[0]
                    elif directive == 'search':
                        search = list(itertools.takewhile(
                            lambda x: x[0] not in ('#', ';'), arg))
                except (IndexError, RuntimeError):
                    continue

        ret = {
            'nameservers': ns4 + ns6,
            'ip4_nameservers': ns4,
            'ip6_nameservers': ns6,
            'domain': domain,
            'search': search
        }

        return {'dns': ret}
    except IOError:
        return {}


def get_machine_id():
    '''
    Provide the machine-id
    '''
    # Provides:
    #   machine-id
    locations = ['/etc/machine-id', '/var/lib/dbus/machine-id']
    existing_locations = [loc for loc in locations if os.path.exists(loc)]
    if not existing_locations:
        return {}
    else:
        with salt.utils.fopen(existing_locations[0]) as machineid:
            return {'machine_id': machineid.read().strip()}


def path():
    '''
    Return the path
    '''
    # Provides:
    #   path
    return {'path': os.environ.get('PATH', '').strip()}


def pythonversion():
    '''
    Return the Python version
    '''
    # Provides:
    #   pythonversion
    return {'pythonversion': list(sys.version_info)}


def pythonpath():
    '''
    Return the Python path
    '''
    # Provides:
    #   pythonpath
    return {'pythonpath': sys.path}


def pythonexecutable():
    '''
    Return the python executable in use
    '''
    # Provides:
    #   pythonexecutable
    return {'pythonexecutable': sys.executable}


def saltpath():
    '''
    Return the path of the salt module
    '''
    # Provides:
    #   saltpath
    salt_path = os.path.abspath(os.path.join(__file__, os.path.pardir))
    return {'saltpath': os.path.dirname(salt_path)}


def saltversion():
    '''
    Return the version of salt
    '''
    # Provides:
    #   saltversion
    from salt.version import __version__
    return {'saltversion': __version__}


def zmqversion():
    '''
    Return the zeromq version
    '''
    # Provides:
    #   zmqversion
    try:
        import zmq
        return {'zmqversion': zmq.zmq_version()}  # pylint: disable=no-member
    except ImportError:
        return {}


def saltversioninfo():
    '''
    Return the version_info of salt

     .. versionadded:: 0.17.0
    '''
    # Provides:
    #   saltversioninfo
    from salt.version import __version_info__
    return {'saltversioninfo': list(__version_info__)}


def _hw_data(osdata):
    '''
    Get system specific hardware data from dmidecode

    Provides
        biosversion
        productname
        manufacturer
        serialnumber
        biosreleasedate
        uuid

    .. versionadded:: 0.9.5
    '''

    if salt.utils.is_proxy():
        return {}

    grains = {}
    # On SmartOS (possibly SunOS also) smbios only works in the global zone
    # smbios is also not compatible with linux's smbios (smbios -s = print summarized)
    if salt.utils.which_bin(['dmidecode', 'smbios']) is not None and not salt.utils.is_smartos():
        grains = {
            'biosversion': __salt__['smbios.get']('bios-version'),
            'productname': __salt__['smbios.get']('system-product-name'),
            'manufacturer': __salt__['smbios.get']('system-manufacturer'),
            'biosreleasedate': __salt__['smbios.get']('bios-release-date'),
            'uuid': __salt__['smbios.get']('system-uuid')
        }
        grains = dict([(key, val) for key, val in grains.items() if val is not None])
        uuid = __salt__['smbios.get']('system-uuid')
        if uuid is not None:
            grains['uuid'] = uuid.lower()
        for serial in ('system-serial-number', 'chassis-serial-number', 'baseboard-serial-number'):
            serial = __salt__['smbios.get'](serial)
            if serial is not None:
                grains['serialnumber'] = serial
                break
    elif osdata['kernel'] == 'FreeBSD':
        # On FreeBSD /bin/kenv (already in base system)
        # can be used instead of dmidecode
        kenv = salt.utils.which('kenv')
        if kenv:
            # In theory, it will be easier to add new fields to this later
            fbsd_hwdata = {
                'biosversion': 'smbios.bios.version',
                'manufacturer': 'smbios.system.maker',
                'serialnumber': 'smbios.system.serial',
                'productname': 'smbios.system.product',
                'biosreleasedate': 'smbios.bios.reldate',
                'uuid': 'smbios.system.uuid',
            }
            for key, val in six.iteritems(fbsd_hwdata):
                grains[key] = __salt__['cmd.run']('{0} {1}'.format(kenv, val))
    elif osdata['kernel'] == 'OpenBSD':
        sysctl = salt.utils.which('sysctl')
        hwdata = {'biosversion': 'hw.version',
                  'manufacturer': 'hw.vendor',
                  'productname': 'hw.product',
                  'serialnumber': 'hw.serialno',
                  'uuid': 'hw.uuid'}
        for key, oid in six.iteritems(hwdata):
            value = __salt__['cmd.run']('{0} -n {1}'.format(sysctl, oid))
            if not value.endswith(' value is not available'):
                grains[key] = value
    elif osdata['kernel'] == 'NetBSD':
        sysctl = salt.utils.which('sysctl')
        nbsd_hwdata = {
            'biosversion': 'machdep.dmi.board-version',
            'manufacturer': 'machdep.dmi.system-vendor',
            'serialnumber': 'machdep.dmi.system-serial',
            'productname': 'machdep.dmi.system-product',
            'biosreleasedate': 'machdep.dmi.bios-date',
            'uuid': 'machdep.dmi.system-uuid',
        }
        for key, oid in six.iteritems(nbsd_hwdata):
            result = __salt__['cmd.run_all']('{0} -n {1}'.format(sysctl, oid))
            if result['retcode'] == 0:
                grains[key] = result['stdout']
    elif osdata['kernel'] == 'Darwin':
        grains['manufacturer'] = 'Apple Inc.'
        sysctl = salt.utils.which('sysctl')
        hwdata = {'productname': 'hw.model'}
        for key, oid in hwdata.items():
            value = __salt__['cmd.run']('{0} -b {1}'.format(sysctl, oid))
            if not value.endswith(' is invalid'):
                grains[key] = value

    return grains


def _smartos_computenode_data():
    '''
    Return useful information from a SmartOS compute node
    '''
    # Provides:
    #   vms_total
    #   vms_running
    #   vms_stopped
    #   sdc_version
    #   vm_capable
    #   vm_hw_virt

    if salt.utils.is_proxy():
        return {}

    grains = {}

    # *_vms grains
    grains['computenode_vms_total'] = len(__salt__['cmd.run']('vmadm list -p').split("\n"))
    grains['computenode_vms_running'] = len(__salt__['cmd.run']('vmadm list -p state=running').split("\n"))
    grains['computenode_vms_stopped'] = len(__salt__['cmd.run']('vmadm list -p state=stopped').split("\n"))

    # sysinfo derived grains
    sysinfo = json.loads(__salt__['cmd.run']('sysinfo'))
    grains['computenode_sdc_version'] = sysinfo['SDC Version']
    grains['computenode_vm_capable'] = sysinfo['VM Capable']
    if sysinfo['VM Capable']:
        grains['computenode_vm_hw_virt'] = sysinfo['CPU Virtualization']

    # sysinfo derived smbios grains
    grains['manufacturer'] = sysinfo['Manufacturer']
    grains['productname'] = sysinfo['Product']
    grains['uuid'] = sysinfo['UUID']

    return grains


def _smartos_zone_data():
    '''
    Return useful information from a SmartOS zone
    '''
    # Provides:
    #   pkgsrcversion
    #   imageversion
    #   pkgsrcpath
    #   zonename
    #   zoneid
    #   hypervisor_uuid
    #   datacenter

    if salt.utils.is_proxy():
        return {}

    grains = {}

    pkgsrcversion = re.compile('^release:\\s(.+)')
    imageversion = re.compile('Image:\\s(.+)')
    pkgsrcpath = re.compile('PKG_PATH=(.+)')
    if os.path.isfile('/etc/pkgsrc_version'):
        with salt.utils.fopen('/etc/pkgsrc_version', 'r') as fp_:
            for line in fp_:
                match = pkgsrcversion.match(line)
                if match:
                    grains['pkgsrcversion'] = match.group(1)
    if os.path.isfile('/etc/product'):
        with salt.utils.fopen('/etc/product', 'r') as fp_:
            for line in fp_:
                match = imageversion.match(line)
                if match:
                    grains['imageversion'] = match.group(1)
    if os.path.isfile('/opt/local/etc/pkg_install.conf'):
        with salt.utils.fopen('/opt/local/etc/pkg_install.conf', 'r') as fp_:
            for line in fp_:
                match = pkgsrcpath.match(line)
                if match:
                    grains['pkgsrcpath'] = match.group(1)
    if 'pkgsrcversion' not in grains:
        grains['pkgsrcversion'] = 'Unknown'
    if 'imageversion' not in grains:
        grains['imageversion'] = 'Unknown'
    if 'pkgsrcpath' not in grains:
        grains['pkgsrcpath'] = 'Unknown'

    grains['zonename'] = __salt__['cmd.run']('zonename')
    grains['zoneid'] = __salt__['cmd.run']('zoneadm list -p | awk -F: \'{ print $1 }\'', python_shell=True)
    grains.update(_mdata())

    return grains


def _mdata():
    '''
    Provide grains from the SmartOS metadata
    '''
    grains = {}
    mdata_list = salt.utils.which('mdata-list')
    mdata_get = salt.utils.which('mdata-get')

    # parse sdc metadata
    grains['hypervisor_uuid'] = __salt__['cmd.run']('{0} sdc:server_uuid'.format(mdata_get))
    if "FAILURE" in grains['hypervisor_uuid'] or "No metadata" in grains['hypervisor_uuid']:
        grains['hypervisor_uuid'] = "Unknown"
    grains['datacenter'] = __salt__['cmd.run']('{0} sdc:datacenter_name'.format(mdata_get))
    if "FAILURE" in grains['datacenter'] or "No metadata" in grains['datacenter']:
        grains['datacenter'] = "Unknown"

    # parse vmadm metadata
    for mdata_grain in __salt__['cmd.run'](mdata_list).splitlines():
        grain_data = __salt__['cmd.run']('{0} {1}'.format(mdata_get, mdata_grain))

        if mdata_grain == 'roles':  # parse roles as roles grain
            grain_data = grain_data.split(',')
            grains['roles'] = grain_data
        else:  # parse other grains into mdata
            if not mdata_grain.startswith('sdc:'):
                if 'mdata' not in grains:
                    grains['mdata'] = {}

                mdata_grain = mdata_grain.replace('-', '_')
                mdata_grain = mdata_grain.replace(':', '_')
                grains['mdata'][mdata_grain] = grain_data

    return grains


def get_server_id():
    '''
    Provides an integer based on the FQDN of a machine.
    Useful as server-id in MySQL replication or anywhere else you'll need an ID
    like this.
    '''
    # Provides:
    #   server_id

    if salt.utils.is_proxy():
        return {}
    return {'server_id': abs(hash(__opts__.get('id', '')) % (2 ** 31))}


def get_master():
    '''
    Provides the minion with the name of its master.
    This is useful in states to target other services running on the master.
    '''
    # Provides:
    #   master
    return {'master': __opts__.get('master', '')}

# vim: tabstop=4 expandtab shiftwidth=4 softtabstop=4<|MERGE_RESOLUTION|>--- conflicted
+++ resolved
@@ -908,13 +908,6 @@
         except IndexError:
             log.debug('Motherboard info not available on this system')
 
-<<<<<<< HEAD
-        # the name of the OS comes with a bunch of other data about the install
-        # location. For example:
-        # 'Microsoft Windows Server 2008 R2 Standard |C:\\Windows|\\Device\\Harddisk0\\Partition2'
-        (osfullname, _) = osinfo.Name.split('|', 1)
-        osfullname = osfullname.strip()
-=======
         os_release = platform.release()
         info = salt.utils.win_osinfo.get_os_version_info()
 
@@ -943,7 +936,6 @@
         service_pack = None
         if info['ServicePackMajor'] > 0:
             service_pack = ''.join(['SP', str(info['ServicePackMajor'])])
->>>>>>> 266dd7c0
 
         grains = {
             'kernelrelease': osinfo.Version,
