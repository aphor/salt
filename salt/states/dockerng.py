--- conflicted
+++ resolved
@@ -337,25 +337,6 @@
                                     'new': desired_links}})
                 continue
 
-<<<<<<< HEAD
-            elif isinstance(data, list):
-                # Compare two sorted lists of items. Won't work for "command"
-                # or "entrypoint" because those are both shell commands and the
-                # original order matters. It will, however, work for "volumes"
-                # because even though "volumes" is a sub-dict nested within the
-                # "actual" dict sorted(somedict) still just gives you a sorted
-                # list of the dictionary's keys. And we don't care about the
-                # value for "volumes", just its keys.
-                actual_data = sorted(actual_data)
-                desired_data = sorted(data)
-                log.trace('dockerng.running ({0}): munged actual value: {1}'
-                          .format(item, actual_data))
-                log.trace('dockerng.running ({0}): munged desired value: {1}'
-                          .format(item, desired_data))
-                if actual_data != desired_data:
-                    ret.update({item: {'old': actual_data,
-                                       'new': desired_data}})
-=======
         elif item == 'extra_hosts':
             actual_hosts = sorted(actual_data)
             desired_hosts = sorted(
@@ -364,7 +345,6 @@
             if actual_hosts != desired_hosts:
                 ret.update({item: {'old': actual_hosts,
                                     'new': desired_hosts}})
->>>>>>> 053ad408
                 continue
 
         elif isinstance(data, list):
