--- conflicted
+++ resolved
@@ -31,11 +31,8 @@
             mods=None,
             fsclient=None,
             cmd_prefix=None,
-<<<<<<< HEAD
             aliases=None,
-=======
             minion_opts=None,
->>>>>>> 0c76dd4d
             **kwargs):
         super(FunctionWrapper, self).__init__()
         self.cmd_prefix = cmd_prefix
@@ -46,13 +43,10 @@
                        'host': host}
         self.fsclient = fsclient
         self.kwargs.update(kwargs)
-<<<<<<< HEAD
         self.aliases = aliases
         if self.aliases is None:
             self.aliases = {}
-=======
         self.minion_opts = minion_opts
->>>>>>> 0c76dd4d
 
     def __contains__(self, key):
         '''
@@ -85,11 +79,8 @@
                                    mods=self.mods,
                                    fsclient=self.fsclient,
                                    cmd_prefix=cmd,
-<<<<<<< HEAD
                                    aliases=self.aliases,
-=======
                                    minion_opts=self.minion_opts
->>>>>>> 0c76dd4d
                                    **kwargs)
 
         if self.cmd_prefix:
