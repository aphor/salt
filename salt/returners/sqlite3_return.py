# -*- coding: utf-8 -*-
'''
Insert minion return data into a sqlite3 database

:maintainer:    Mickey Malone <mickey.malone@gmail.com>
:maturity:      New
:depends:       None
:platform:      All

Sqlite3 is a serverless database that lives in a single file.
In order to use this returner the database file must exist,
have the appropriate schema defined, and be accessible to the
user whom the minion process is running as. This returner
requires the following values configured in the master or
minion config::

    returner.sqlite3.database: /usr/lib/salt/salt.db
    returner.sqlite3.timeout: 5.0

Alternative configuration values can be used by prefacing the configuration.
Any values not found in the alternative configuration will be pulled from
the default location::

    alternative.returner.sqlite3.database: /usr/lib/salt/salt.db
    alternative.returner.sqlite3.timeout: 5.0

Use the commands to create the sqlite3 database and tables::

    sqlite3 /usr/lib/salt/salt.db << EOF
    --
    -- Table structure for table 'jids'
    --

    CREATE TABLE jids (
      jid TEXT PRIMARY KEY,
      load TEXT NOT NULL
      );

    --
    -- Table structure for table 'salt_returns'
    --

    CREATE TABLE salt_returns (
      fun TEXT KEY,
      jid TEXT KEY,
      id TEXT KEY,
      fun_args TEXT,
      date TEXT NOT NULL,
      full_ret TEXT NOT NULL,
      success TEXT NOT NULL
      );
    EOF

  To use the sqlite returner, append '--return sqlite3' to the salt command. ex:

    salt '*' test.ping --return sqlite3

  To use the alternative configuration, append '--return_config alternative' to the salt command. ex:

    salt '*' test.ping --return sqlite3 --return_config alternative

'''

# Import python libs
import logging
import json
import datetime

<<<<<<< HEAD
import salt.returners
=======
# Import Salt libs
import salt.utils
>>>>>>> 3f239422

# Better safe than sorry here. Even though sqlite3 is included in python
try:
    import sqlite3
    HAS_SQLITE3 = True
except ImportError:
    HAS_SQLITE3 = False

log = logging.getLogger(__name__)

# Define the module's virtual name
__virtualname__ = 'sqlite3'


def __virtual__():
    if not HAS_SQLITE3:
        return False
    return __virtualname__


def _get_options(ret=None):
    '''
    Get the SQLite3 options from salt.
    '''
    attrs = {'database': 'database',
             'timeout': 'timeout'}

    _options = salt.returners.get_returner_options(__virtualname__,
                                                   ret,
                                                   attrs,
                                                   __salt__=__salt__,
                                                   __opts__=__opts__)
    return _options


def _get_conn(ret=None):
    '''
    Return a sqlite3 database connection
    '''
    # Possible todo: support detect_types, isolation_level, check_same_thread,
    # factory, cached_statements. Do we really need to though?
    _options = _get_options(ret)
    database = _options.get('database')
    timeout = _options.get('timeout')

    if not database:
        raise Exception(
                'sqlite3 config option "returner.sqlite3.database" is missing')
    if not timeout:
        raise Exception(
                'sqlite3 config option "returner.sqlite3.timeout" is missing')
    log.debug('Connecting the sqlite3 database: {0} timeout: {1}'.format(
              database,
              timeout))
    conn = sqlite3.connect(database, timeout=float(timeout))
    return conn


def _close_conn(conn):
    '''
    Close the sqlite3 database connection
    '''
    log.debug('Closing the sqlite3 database connection')
    conn.commit()
    conn.close()


def returner(ret):
    '''
    Insert minion return data into the sqlite3 database
    '''
    log.debug('sqlite3 returner <returner> called with data: {0}'.format(ret))
    conn = _get_conn(ret)
    cur = conn.cursor()
    sql = '''INSERT INTO salt_returns
             (fun, jid, id, fun_args, date, full_ret, success)
             VALUES (:fun, :jid, :id, :fun_args, :date, :full_ret, :success)'''
    cur.execute(sql,
                {'fun': ret['fun'],
                 'jid': ret['jid'],
                 'id': ret['id'],
                 'fun_args': str(ret['fun_args']) if ret['fun_args'] else None,
                 'date': str(datetime.datetime.now()),
                 'full_ret': json.dumps(ret['return']),
                 'success': ret['success']})
    _close_conn(conn)


def save_load(jid, load):
    '''
    Save the load to the specified jid
    '''
    log.debug('sqlite3 returner <save_load> called jid:{0} load:{1}'
              .format(jid, load))
    conn = _get_conn(ret=None)
    cur = conn.cursor()
    sql = '''INSERT INTO jids (jid, load) VALUES (:jid, :load)'''
    cur.execute(sql,
                {'jid': jid,
                 'load': json.dumps(load)})
    _close_conn(conn)


def get_load(jid):
    '''
    Return the load from a specified jid
    '''
    log.debug('sqlite3 returner <get_load> called jid: {0}'.format(jid))
    conn = _get_conn(ret=None)
    cur = conn.cursor()
    sql = '''SELECT load FROM jids WHERE jid = :jid'''
    cur.execute(sql,
                {'jid': jid})
    data = cur.fetchone()
    if data:
        return json.loads(data)
    _close_conn(conn)
    return {}


def get_jid(jid):
    '''
    Return the information returned from a specified jid
    '''
    log.debug('sqlite3 returner <get_jid> called jid: {0}'.format(jid))
    conn = _get_conn(ret=None)
    cur = conn.cursor()
    sql = '''SELECT id, full_ret FROM salt_returns WHERE jid = :jid'''
    cur.execute(sql,
                {'jid': jid})
    data = cur.fetchone()
    log.debug('query result: {0}'.format(data))
    ret = {}
    if data and len(data) > 1:
        ret = {str(data[0]): {u'return': json.loads(data[1])}}
        log.debug("ret: {0}".format(ret))
    _close_conn(conn)
    return ret


def get_fun(fun):
    '''
    Return a dict of the last function called for all minions
    '''
    log.debug('sqlite3 returner <get_fun> called fun: {0}'.format(fun))
    conn = _get_conn(ret=None)
    cur = conn.cursor()
    sql = '''SELECT s.id, s.full_ret, s.jid
            FROM salt_returns s
            JOIN ( SELECT MAX(jid) AS jid FROM salt_returns GROUP BY fun, id) max
            ON s.jid = max.jid
            WHERE s.fun = :fun
            '''
    cur.execute(sql,
                {'fun': fun})
    data = cur.fetchall()
    ret = {}
    if data:
        # Pop the jid off the list since it is not
        # needed and I am trying to get a perfect
        # pylint score :-)
        data.pop()
        for minion, ret in data:
            ret[minion] = json.loads(ret)
    _close_conn(conn)
    return ret


def get_jids():
    '''
    Return a list of all job ids
    '''
    log.debug('sqlite3 returner <get_fun> called')
    conn = _get_conn(ret=None)
    cur = conn.cursor()
    sql = '''SELECT jid FROM jids'''
    cur.execute(sql)
    data = cur.fetchall()
    ret = []
    for jid in data:
        ret.append(jid[0])
    _close_conn(conn)
    return ret


def get_minions():
    '''
    Return a list of minions
    '''
    log.debug('sqlite3 returner <get_minions> called')
    conn = _get_conn(ret=None)
    cur = conn.cursor()
    sql = '''SELECT DISTINCT id FROM salt_returns'''
    cur.execute(sql)
    data = cur.fetchall()
    ret = []
    for minion in data:
        ret.append(minion[0])
    _close_conn(conn)
    return ret


def prep_jid(nocache):  # pylint: disable=unused-argument
    '''
    Do any necessary pre-processing and then return the jid to use
    '''
    return salt.utils.gen_jid()<|MERGE_RESOLUTION|>--- conflicted
+++ resolved
@@ -66,12 +66,9 @@
 import json
 import datetime
 
-<<<<<<< HEAD
-import salt.returners
-=======
 # Import Salt libs
 import salt.utils
->>>>>>> 3f239422
+import salt.returners
 
 # Better safe than sorry here. Even though sqlite3 is included in python
 try:
